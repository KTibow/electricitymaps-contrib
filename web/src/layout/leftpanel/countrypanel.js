/* eslint-disable jsx-a11y/anchor-has-content */
/* eslint-disable jsx-a11y/mouse-events-have-key-events */
/* eslint-disable react/jsx-no-target-blank */
// TODO: re-enable rules

import React, { useEffect, useState } from 'react';
import {
  Redirect,
  Link,
  useLocation,
  useParams,
} from 'react-router-dom';
import { connect, useSelector } from 'react-redux';
import moment from 'moment';

// Components
import LowCarbonInfoTooltip from '../../components/tooltips/lowcarboninfotooltip';
import CircularGauge from '../../components/circulargauge';
import ContributorList from '../../components/contributorlist';
import CountryHistoryCarbonGraph from '../../components/countryhistorycarbongraph';
import CountryHistoryEmissionsGraph from '../../components/countryhistoryemissionsgraph';
import CountryHistoryMixGraph from '../../components/countryhistorymixgraph';
import CountryHistoryPricesGraph from '../../components/countryhistorypricesgraph';
import CountryTable from '../../components/countrytable';
import LoadingPlaceholder from '../../components/loadingplaceholder';
import thirdPartyServices from '../../services/thirdparty';

import { dispatch, dispatchApplication } from '../../store';

// Modules
import { updateApplication } from '../../actioncreators';
import { useCurrentZoneData } from '../../hooks/redux';
import { getCo2Scale } from '../../helpers/scales';
import { flagUri } from '../../helpers/flags';
import { getFullZoneName, __ } from '../../helpers/translation';
<<<<<<< HEAD
import { co2Sub } from '../../helpers/formatting';
import { LOW_CARBON_INFO_TOOLTIP_KEY, TIMESCALE } from '../../helpers/constants';
=======
>>>>>>> 6dca092b

// TODO: Move all styles from styles.css to here
// TODO: Remove all unecessary id and class tags

const CountryLowCarbonGauge = () => {
  const electricityMixMode = useSelector(state => state.application.electricityMixMode);

  const d = useCurrentZoneData();
  if (!d) {
    return <CircularGauge />;
  }

  const fossilFuelRatio = electricityMixMode === 'consumption'
    ? d.fossilFuelRatio
    : d.fossilFuelRatioProduction;
  const countryLowCarbonPercentage = fossilFuelRatio !== null
    ? 100 - (fossilFuelRatio * 100)
    : null;

  return <CircularGauge percentage={countryLowCarbonPercentage} />;
};

const CountryRenewableGauge = () => {
  const electricityMixMode = useSelector(state => state.application.electricityMixMode);

  const d = useCurrentZoneData();
  if (!d) {
    return <CircularGauge />;
  }

  const renewableRatio = electricityMixMode === 'consumption'
    ? d.renewableRatio
    : d.renewableRatioProduction;
  const countryRenewablePercentage = renewableRatio !== null
    ? renewableRatio * 100
    : null;

  return <CircularGauge percentage={countryRenewablePercentage} />;
};

const mapStateToProps = state => ({
  colorBlindModeEnabled: state.application.colorBlindModeEnabled,
  electricityMixMode: state.application.electricityMixMode,
  isMobile: state.application.isMobile,
  tableDisplayEmissions: state.application.tableDisplayEmissions,
  timescale: state.application.timescale,
  zones: state.data.grid.zones,
});

const CountryPanel = ({
  colorBlindModeEnabled,
  electricityMixMode,
  isMobile,
  tableDisplayEmissions,
  timescale,
  zones,
}) => {
  const [tooltip, setTooltip] = useState(null);
  const [pressedBackKey, setPressedBackKey] = useState(false);

  const isLoadingHistories = useSelector(state => state.data.isLoadingHistories);

  const location = useLocation();
  const { zoneId } = useParams();

  const data = useCurrentZoneData() || {};

  const parentPage = {
    pathname: isMobile ? '/ranking' : '/map',
    search: location.search,
  };

  // Back button keyboard navigation
  useEffect(() => {
    const keyHandler = (e) => {
      if (e.key === 'Backspace' || e.key === '/') {
        setPressedBackKey(true);
      }
    };
    document.addEventListener('keyup', keyHandler);
    return () => {
      document.removeEventListener('keyup', keyHandler);
    };
  });

  // Redirect to the parent page if the zone is invalid
  // or if the back navigation key has been pressed.
  if (!zones[zoneId] || pressedBackKey) {
    return <Redirect to={parentPage} />;
  }

  const { hasParser } = data;
  const datetime = data.stateDatetime || data.datetime;
  const co2ColorScale = getCo2Scale(colorBlindModeEnabled);
  const co2Intensity = electricityMixMode === 'consumption'
    ? data.co2intensity
    : data.co2intensityProduction;

  const timescaleTranslationKey = timescale === TIMESCALE.MONTHLY
    ? 'monthly'
    : '24h';

  const switchToZoneEmissions = () => {
    dispatchApplication('tableDisplayEmissions', true);
    thirdPartyServices.track('switchToCountryEmissions');
  };

  const switchToZoneProduction = () => {
    dispatchApplication('tableDisplayEmissions', false);
    thirdPartyServices.track('switchToCountryProduction');
  };

  return (
    <div className="country-panel">
      <div id="country-table-header">
        <div className="left-panel-zone-details-toolbar">
          <Link to={parentPage}>
            <span className="left-panel-back-button">
              <i className="material-icons" aria-hidden="true">arrow_back</i>
            </span>
          </Link>
          <div className="country-name-time">
            <div className="country-name-time-table">
              <div style={{ display: 'table-cell' }}>
                <img id="country-flag" className="flag" alt="" src={flagUri(zoneId, 24)} />
              </div>

              <div style={{ display: 'table-cell' }}>
                <div className="country-name">
                  {getFullZoneName(zoneId)}
                </div>
                <div className="country-time">
                  {datetime ? moment(datetime).format('LL LT') : ''}
                </div>
              </div>
            </div>
          </div>
        </div>

        {hasParser && (
          <React.Fragment>
            <div className="country-table-header-inner">
              <div className="country-col country-emission-intensity-wrap">
                <div
                  id="country-emission-rect"
                  className="country-col-box emission-rect emission-rect-overview"
                  style={{ backgroundColor: co2ColorScale(co2Intensity) }}
                >
                  <div>
                    <span className="country-emission-intensity">
                      {Math.round(co2Intensity) || '?'}
                    </span>
                    g
                  </div>
                </div>
                <div className="country-col-headline">{__('country-panel.carbonintensity')}</div>
                <div className="country-col-subtext">(gCO₂eq/kWh)</div>
              </div>
              <div className="country-col country-lowcarbon-wrap">
                <div id="country-lowcarbon-gauge" className="country-gauge-wrap">
                  <CountryLowCarbonGauge
                    onMouseMove={(x, y) => setTooltip({ position: { x, y } })}
                    onMouseOut={() => setTooltip(null)}
                  />
                  {tooltip && <LowCarbonInfoTooltip position={tooltip.position} />}
                </div>
                <div className="country-col-headline">{__('country-panel.lowcarbon')}</div>
                <div className="country-col-subtext" />
              </div>
              <div className="country-col country-renewable-wrap">
                <div id="country-renewable-gauge" className="country-gauge-wrap">
                  <CountryRenewableGauge />
                </div>
                <div className="country-col-headline">{__('country-panel.renewable')}</div>
              </div>
            </div>
            <div className="country-show-emissions-wrap">
              <div className="menu">
                <a onClick={switchToZoneProduction} className={!tableDisplayEmissions ? 'selected' : null}>
                  {__(`country-panel.electricity${electricityMixMode}`)}
                </a>
                |
                <a onClick={switchToZoneEmissions} className={tableDisplayEmissions ? 'selected' : null}>
                  {__('country-panel.emissions')}
                </a>
              </div>
            </div>
          </React.Fragment>
        )}
      </div>

      <div className="country-panel-wrap">
        {hasParser ? (
          <React.Fragment>
            <div className="bysource">
              {__('country-panel.bysource')}
            </div>

            <CountryTable />

            <hr />
            <div className="country-history">
<<<<<<< HEAD
              <span
                className="country-history-title"
                dangerouslySetInnerHTML={{
                  __html: co2Sub(__(
                    tableDisplayEmissions
                      ? `country-history.emissions${timescaleTranslationKey}`
                      : `country-history.carbonintensity${timescaleTranslationKey}`
                  )),
                }}
              />
=======
              <span className="country-history-title">
                {__(tableDisplayEmissions ? 'country-history.emissions24h' : 'country-history.carbonintensity24h')}
              </span>
>>>>>>> 6dca092b
              <br />
              <small className="small-screen-hidden">
                <i className="material-icons" aria-hidden="true">file_download</i> <a href="https://data.electricitymap.org/?utm_source=electricitymap.org&utm_medium=referral&utm_campaign=country_panel" target="_blank">{__('country-history.Getdata')}</a>
                <span className="pro"><i className="material-icons" aria-hidden="true">lock</i> pro</span>
              </small>
              {/* TODO: Make the loader part of AreaGraph component with inferred height */}
              {isLoadingHistories ? <LoadingPlaceholder height="9.2em" /> : (
                tableDisplayEmissions ? <CountryHistoryEmissionsGraph /> : <CountryHistoryCarbonGraph />
              )}

              <span className="country-history-title">
                {tableDisplayEmissions
                  ? __(`country-history.emissions${electricityMixMode === 'consumption' ? 'origin' : 'production'}${timescaleTranslationKey}`)
                  : __(`country-history.electricity${electricityMixMode === 'consumption' ? 'origin' : 'production'}${timescaleTranslationKey}`)
                }
              </span>
              <br />
              <small className="small-screen-hidden">
                <i className="material-icons" aria-hidden="true">file_download</i> <a href="https://data.electricitymap.org/?utm_source=electricitymap.org&utm_medium=referral&utm_campaign=country_panel" target="_blank">{__('country-history.Getdata')}</a>
                <span className="pro"><i className="material-icons" aria-hidden="true">lock</i> pro</span>
              </small>
              {/* TODO: Make the loader part of AreaGraph component with inferred height */}
              {isLoadingHistories ? <LoadingPlaceholder height="11.2em" /> : <CountryHistoryMixGraph />}

              <span className="country-history-title">
                {__(`country-history.electricityprices${timescaleTranslationKey}`)}
              </span>
              {/* TODO: Make the loader part of AreaGraph component with inferred height */}
              {isLoadingHistories ? <LoadingPlaceholder height="7.2em" /> : <CountryHistoryPricesGraph />}
            </div>
            <hr />
            <div>
              {__('country-panel.source')}
              {': '}
              <a href="https://github.com/tmrowco/electricitymap-contrib#real-time-electricity-data-sources" target="_blank">
                <span className="country-data-source">{data.source || '?'}</span>
              </a>
              <small>
                {' ('}
                <span
                  dangerouslySetInnerHTML={{
                    __html: __(
                      'country-panel.addeditsource',
                      'https://github.com/tmrowco/electricitymap-contrib/tree/master/parsers'
                    ),
                  }}
                />
                {')'}
              </small>
              {' '}
              {__('country-panel.helpfrom')}
              <ContributorList />
            </div>
          </React.Fragment>
        ) : (
          <div className="zone-details-no-parser-message">
            <span dangerouslySetInnerHTML={{ __html: __('country-panel.noParserInfo', 'https://github.com/tmrowco/electricitymap-contrib#adding-a-new-region') }} />
          </div>
        )}

        <div className="social-buttons large-screen-hidden">
          <div>
            { /* Facebook share */}
            <div
              className="fb-share-button"
              data-href="https://www.electricitymap.org/"
              data-layout="button_count"
            />
            { /* Twitter share */}
            <a
              className="twitter-share-button"
              data-url="https://www.electricitymap.org"
              data-via="electricitymap"
              data-lang={locale}
            />
            { /* Slack */}
            <span className="slack-button">
              <a href="https://slack.tmrow.co" target="_blank" className="slack-btn">
                <span className="slack-ico" />
                <span className="slack-text">Slack</span>
              </a>
            </span>
          </div>
        </div>
      </div>
    </div>
  );
};

export default connect(mapStateToProps)(CountryPanel);<|MERGE_RESOLUTION|>--- conflicted
+++ resolved
@@ -33,11 +33,7 @@
 import { getCo2Scale } from '../../helpers/scales';
 import { flagUri } from '../../helpers/flags';
 import { getFullZoneName, __ } from '../../helpers/translation';
-<<<<<<< HEAD
-import { co2Sub } from '../../helpers/formatting';
-import { LOW_CARBON_INFO_TOOLTIP_KEY, TIMESCALE } from '../../helpers/constants';
-=======
->>>>>>> 6dca092b
+import { TIMESCALE } from '../../helpers/constants';
 
 // TODO: Move all styles from styles.css to here
 // TODO: Remove all unecessary id and class tags
@@ -240,22 +236,13 @@
 
             <hr />
             <div className="country-history">
-<<<<<<< HEAD
-              <span
-                className="country-history-title"
-                dangerouslySetInnerHTML={{
-                  __html: co2Sub(__(
+              <span className="country-history-title">
+                {__(
                     tableDisplayEmissions
                       ? `country-history.emissions${timescaleTranslationKey}`
                       : `country-history.carbonintensity${timescaleTranslationKey}`
-                  )),
-                }}
-              />
-=======
-              <span className="country-history-title">
-                {__(tableDisplayEmissions ? 'country-history.emissions24h' : 'country-history.carbonintensity24h')}
+                )}
               </span>
->>>>>>> 6dca092b
               <br />
               <small className="small-screen-hidden">
                 <i className="material-icons" aria-hidden="true">file_download</i> <a href="https://data.electricitymap.org/?utm_source=electricitymap.org&utm_medium=referral&utm_campaign=country_panel" target="_blank">{__('country-history.Getdata')}</a>
