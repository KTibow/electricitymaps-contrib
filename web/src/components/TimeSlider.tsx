--- conflicted
+++ resolved
@@ -2,12 +2,8 @@
 import { scaleLinear } from 'd3-scale';
 import { useNightTimes } from 'hooks/nightTimes';
 import { useDarkMode } from 'hooks/theme';
-<<<<<<< HEAD
-import { useAtom } from 'jotai';
+import { useAtom, useAtomValue } from 'jotai';
 import { FaArrowsLeftRight, FaMoon, FaSun } from 'react-icons/fa6';
-=======
-import { useAtom, useAtomValue } from 'jotai';
->>>>>>> dabbc1db
 import trackEvent from 'utils/analytics';
 import { TimeAverages } from 'utils/constants';
 import { useGetZoneFromPath } from 'utils/helpers';
@@ -21,25 +17,11 @@
   selectedIndex?: number;
 }
 
-<<<<<<< HEAD
-export const COLORS = {
-  light: {
-    day: 'rgba(229, 231, 235, 0.5)',
-    night: 'rgba(75, 85, 99, 0.5)',
-  },
-  dark: {
-    night: 'rgba(75, 85, 99, 0.5)',
-    day: 'rgba(156, 163, 175, 0.5)',
-  },
-};
-=======
 export enum COLORS {
-  LIGHT_DAY = 'rgb(243,244,246)', // bg-gray-100
-  LIGHT_NIGHT = 'rgb(209,213,219)', // bg-gray-300
-  DARK_DAY = 'rgb(75,85,99)', // bg-gray-600
-  DARK_NIGHT = 'rgb(55,65,81)', // bg-gray-700
+  LIGHT_DAY = 'rgba(229, 231, 235, 0.5)',
+  NIGHT = 'rgba(75, 85, 99, 0.5)',
+  DARK_DAY = 'rgba(156, 163, 175, 0.5)',
 }
->>>>>>> dabbc1db
 
 export const getTrackBackground = (
   isDarkModeEnabled: boolean,
@@ -47,8 +29,8 @@
   sets?: NightTimeSet[]
 ) => {
   const colors = isDarkModeEnabled
-    ? { day: COLORS.DARK_DAY, night: COLORS.DARK_NIGHT }
-    : { day: COLORS.LIGHT_DAY, night: COLORS.LIGHT_NIGHT };
+    ? { day: COLORS.DARK_DAY, night: COLORS.NIGHT }
+    : { day: COLORS.LIGHT_DAY, night: COLORS.NIGHT };
 
   if (!sets || sets.length === 0) {
     return colors.day;
