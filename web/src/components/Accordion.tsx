--- conflicted
+++ resolved
@@ -14,11 +14,7 @@
   children,
   title,
   isCollapsedAtom,
-<<<<<<< HEAD
-  isOnTop = false,
-=======
   isTopExpanding = false,
->>>>>>> 88846cbb
 }: {
   isCollapsedDefault?: boolean;
   onClick?: () => void;
@@ -28,13 +24,8 @@
   icon?: React.ReactNode;
   children?: React.ReactNode;
   title: string;
-<<<<<<< HEAD
   isCollapsedAtom?: PrimitiveAtom<boolean | null>;
-  isOnTop?: boolean;
-=======
-  isCollapsedAtom?: PrimitiveAtom<boolean>;
   isTopExpanding?: boolean;
->>>>>>> 88846cbb
 }) {
   const [collapsedAtom, setCollapsedAtom] = isCollapsedAtom
     ? useAtom(isCollapsedAtom)
@@ -84,19 +75,11 @@
             <div className="text-xl text-black dark:text-white">
               {isCollapsed ? (
                 <div data-test-id="collapse-down">
-<<<<<<< HEAD
-                  {isOnTop ? <HiChevronUp /> : <HiChevronDown />}
-                </div>
-              ) : (
-                <div data-test-id="collapse-up">
-                  {isOnTop ? <HiChevronDown /> : <HiChevronUp />}
-=======
                   {isTopExpanding ? <HiChevronUp /> : <HiChevronDown />}
                 </div>
               ) : (
                 <div data-test-id="collapse-up">
                   {isTopExpanding ? <HiChevronDown /> : <HiChevronUp />}
->>>>>>> 88846cbb
                 </div>
               )}
             </div>
