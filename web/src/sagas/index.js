<<<<<<< HEAD
import { call, put, takeLatest } from 'redux-saga/effects';
import moment from 'moment';
=======
import {
  call,
  put,
  select,
  takeLatest,
} from 'redux-saga/effects';
>>>>>>> 4d883008

import thirdPartyServices from '../services/thirdparty';
import { handleRequestError, protectedJsonRequest } from '../helpers/api';
import { clientVersionRequest } from '../helpers/client';
import { history } from '../helpers/router';
import {
  getGfsTargetTimeBefore,
  getGfsTargetTimeAfter,
  fetchGfsForecast,
} from '../helpers/gfs';
import { TIMESCALE } from '../helpers/constants';

function* fetchClientVersion() {
  try {
    const version = yield call(clientVersionRequest);
    yield put({ type: 'APPLICATION_STATE_UPDATE', key: 'version', value: version });
  } catch (err) {
    handleRequestError(err);
  }
}

function* fetchZoneHistory(action) {
  const { zoneId, timescale } = action.payload;
  try {
    let path = `/v3/history?countryCode=${zoneId}`;
    if (timescale !== TIMESCALE.LIVE) {
      path += `&timescale=${timescale}`;
    }
    const payload = yield call(protectedJsonRequest, path);
    yield put({ type: 'ZONE_HISTORY_FETCH_SUCCEEDED', zoneId, payload });
  } catch (err) {
    yield put({ type: 'ZONE_HISTORY_FETCH_FAILED' });
    handleRequestError(err);
  }
}

function* fetchGridData(action) {
  const { datetime, timescale } = action.payload;
  try {
<<<<<<< HEAD
    let path = datetime ? `/v3/state?datetime=${datetime}` : '/v3/state';
    if (timescale !== TIMESCALE.LIVE) {
      path += `?timescale=${timescale}_${moment().startOf('month').subtract(1, 'month').format('YYYYMM')}`;
    }
    const payload = yield call(protectedJsonRequest, path);
    thirdPartyServices.trackWithCurrentApplicationState('pageview');
=======
    const payload = yield call(protectedJsonRequest, datetime ? `/v3/state?datetime=${datetime}` : '/v3/state');
    yield put({ type: 'TRACK_EVENT', payload: { eventName: 'pageview' } });
>>>>>>> 4d883008
    yield put({ type: 'APPLICATION_STATE_UPDATE', key: 'callerLocation', value: payload.callerLocation });
    yield put({ type: 'APPLICATION_STATE_UPDATE', key: 'callerZone', value: payload.callerZone });
    yield put({ type: 'GRID_DATA_FETCH_SUCCEEDED', payload });
  } catch (err) {
    yield put({ type: 'GRID_DATA_FETCH_FAILED' });
    handleRequestError(err);
  }
}

function* fetchSolarData(action) {
  const { datetime } = action.payload || {};
  try {
    const before = yield call(fetchGfsForecast, 'solar', getGfsTargetTimeBefore(datetime));
    const after = yield call(fetchGfsForecast, 'solar', getGfsTargetTimeAfter(datetime));
    yield put({ type: 'SOLAR_DATA_FETCH_SUCCEEDED', payload: { forecasts: [before, after] } });
  } catch (err) {
    yield put({ type: 'SOLAR_DATA_FETCH_FAILED' });
    handleRequestError(err);
  }
}

function* fetchWindData(action) {
  const { datetime } = action.payload || {};
  try {
    const before = yield call(fetchGfsForecast, 'wind', getGfsTargetTimeBefore(datetime));
    const after = yield call(fetchGfsForecast, 'wind', getGfsTargetTimeAfter(datetime));
    yield put({ type: 'WIND_DATA_FETCH_SUCCEEDED', payload: { forecasts: [before, after] } });
  } catch (err) {
    yield put({ type: 'WIND_DATA_FETCH_FAILED' });
    handleRequestError(err);
  }
}

function* trackEvent(action) {
  const appState = yield select(state => state.application);
  const searchParams = new URLSearchParams(history.location.search);
  const { eventName, context = {} } = action.payload;

  yield call(
    [thirdPartyServices, thirdPartyServices.trackEvent],
    eventName,
    {
      // Pass whole of the application state ...
      ...appState,
      bundleVersion: appState.bundleHash,
      embeddedUri: appState.isEmbedded ? document.referrer : null,
      // ... together with the URL context ...
      currentPage: history.location.pathname.split('/')[1],
      selectedZoneName: history.location.pathname.split('/')[2],
      solarEnabled: searchParams.get('solar') === 'true',
      windEnabled: searchParams.get('wind') === 'true',
      // ... and whatever context is explicitly provided.
      ...context,
    },
  );
}

export default function* () {
  // Data fetching
  yield takeLatest('GRID_DATA_FETCH_REQUESTED', fetchGridData);
  yield takeLatest('WIND_DATA_FETCH_REQUESTED', fetchWindData);
  yield takeLatest('SOLAR_DATA_FETCH_REQUESTED', fetchSolarData);
  yield takeLatest('ZONE_HISTORY_FETCH_REQUESTED', fetchZoneHistory);
  yield takeLatest('CLIENT_VERSION_FETCH_REQUESTED', fetchClientVersion);
  // Analytics
  yield takeLatest('TRACK_EVENT', trackEvent);
}<|MERGE_RESOLUTION|>--- conflicted
+++ resolved
@@ -1,14 +1,10 @@
-<<<<<<< HEAD
-import { call, put, takeLatest } from 'redux-saga/effects';
-import moment from 'moment';
-=======
 import {
   call,
   put,
   select,
   takeLatest,
 } from 'redux-saga/effects';
->>>>>>> 4d883008
+import moment from 'moment';
 
 import thirdPartyServices from '../services/thirdparty';
 import { handleRequestError, protectedJsonRequest } from '../helpers/api';
@@ -48,17 +44,12 @@
 function* fetchGridData(action) {
   const { datetime, timescale } = action.payload;
   try {
-<<<<<<< HEAD
     let path = datetime ? `/v3/state?datetime=${datetime}` : '/v3/state';
     if (timescale !== TIMESCALE.LIVE) {
       path += `?timescale=${timescale}_${moment().startOf('month').subtract(1, 'month').format('YYYYMM')}`;
     }
     const payload = yield call(protectedJsonRequest, path);
-    thirdPartyServices.trackWithCurrentApplicationState('pageview');
-=======
-    const payload = yield call(protectedJsonRequest, datetime ? `/v3/state?datetime=${datetime}` : '/v3/state');
     yield put({ type: 'TRACK_EVENT', payload: { eventName: 'pageview' } });
->>>>>>> 4d883008
     yield put({ type: 'APPLICATION_STATE_UPDATE', key: 'callerLocation', value: payload.callerLocation });
     yield put({ type: 'APPLICATION_STATE_UPDATE', key: 'callerZone', value: payload.callerZone });
     yield put({ type: 'GRID_DATA_FETCH_SUCCEEDED', payload });
