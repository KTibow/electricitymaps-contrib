--- conflicted
+++ resolved
@@ -15,11 +15,8 @@
 import { Helmet } from 'react-helmet-async';
 import { useTranslation } from 'react-i18next';
 import trackEvent from 'utils/analytics';
-<<<<<<< HEAD
+import { metaTitleSuffix } from 'utils/constants';
 import { useIsMobile } from 'utils/styling';
-=======
-import { metaTitleSuffix } from 'utils/constants';
->>>>>>> 3a667ef4
 
 const MapWrapper = lazy(async () => import('features/map/MapWrapper'));
 const LeftPanel = lazy(async () => import('features/panels/LeftPanel'));
