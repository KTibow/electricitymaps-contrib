{
  "panel-initial-text": {
    "thisproject": "Diese App ist",
    "opensource": "Open Source",
    "see": "siehe",
    "datasources": "Datenquellen",
    "contribute": "Wirke mit, indem du <a href=\"{{link}}\" target=\"_blank\">dein Land hinzufügst</a>"
  },
  "mobile-main-menu": {
    "map": "Karte",
    "areas": "Regionen",
    "about": "Über"
  },
  "onboarding-modal": {
    "view1": {
      "header": "Willkommen bei Electricity Maps",
      "text": "Hier können Sie die Klimaauswirkungen von Strom für viele Länder weltweit erkunden. <br/><br/>Lassen Sie sich in wenigen einfachen Schritten durch unsere Karte führen!"
    },
    "view2": {
      "header": "Erfahren Sie in Echtzeit, wie viel CO2 zur Erzeugung Ihres Stroms ausgestoßen wird",
      "text": "Wir färben Gebiete auf der ganzen Welt nach der CO2 Intensität des verbrauchten Stroms (einschließlich aller Treibhausgase). Je grüner die Farbe, desto klimafreundlicher der Strom."
    },
    "view3": {
      "header": "Entdecken Sie woher Ihr Strom kommt",
      "text": "Pfeile auf der Karte zeigen Stromflüsse zwischen verschiedenen Gebieten an. Klicken Sie auf ein Gebiet, um mehr Informationen über die Herkunft des Stroms zu erhalten.."
    },
    "view4": {
      "header": "Wechseln Sie zwischen verschiedenen Ansichten",
      "text": "Wechseln Sie zwischen Stromerzeugung und -verbrauch sowie zwischen Länder- oder Zonenansichten und entdecken Sie Echtzeiteinblicke in die globalen Energiedynamiken, um informierte Entscheidungen für eine nachhaltige Zukunft zu treffen."
    },
    "view5": {
      "header": "Wählen Sie zwischen Strom- und Emissionsansichten",
      "text": "Wechseln Sie zwischen den Grafiken, die Strominformationen oder CO2 Emissionen eines Gebiets anzeigen. Die angezeigten Werte repräsentieren die Gesamtmenge für den ausgewählten Zeitraum und sind auf die gewählte Produktions- oder Verbrauchsansicht abgestimmt."
    },
    "view6": {
      "header": "Erforschen Sie vergangene Situationen",
      "text": "Unten links können Sie sowohl Echtzeit- als auch vergangene Emissions- und Stromdaten aus der ganzen Welt einsehen. Ändern Sie die aggregierten Daten mithilfe des Schalters oder navigieren Sie durch die Zeitleiste, um die Veränderungen im Laufe der Zeit zu sehen."
    },
    "view7": {
      "header": "Wind- und Sonnenverhältnisse in Echtzeit",
      "text": "Die Produktion von Wind- und Solarenergie hängt vom Wetter ab. Drücken Sie die Schaltflächen für Sonne und Wind, um die Wind- und Sonnenscheinstärke auf der ganzen Welt in Echtzeit anzuzeigen."
    }
  },
  "country-panel": {
    "source": "Quelle",
    "carbonintensity": "spezifische CO₂-Emissionen",
    "lowcarbon": "CO₂-arm",
    "renewable": "regenerativ",
    "electricityproduction": "Produktion",
    "electricityconsumption": "Verbrauch",
    "emissions": "Emissionen",
    "by-source": {
      "emissions": "CO₂-Emissionen",
      "electricity-production": "Stromerzeugung",
      "electricity-consumption": "Stromverbrauch",
      "total-emissions": "Gesamte CO₂-Emissionen",
      "total-electricity-production": "Gesamte Stromerzeugung",
      "total-electricity-consumption": "Gesamter Stromverbrauch"
    },
    "helpfrom": "mit Unterstützung von",
    "noDataAtTimestamp": "Für den ausgewählten Zeitraum sind leider keine Daten verfügbar",
    "noLiveData": "Echtzeit-Daten für diese Region sind momentan leider nicht verfügbar",
    "noParserInfo": "Wir haben noch keine Daten für diese Zone.<br/> Willst du uns helfen, das zu ändern? Wirke mit, indem du <a href=\"{{link}}\" target=\"_blank\">Datenquellen hinzufügst</a>.",
    "disabledPriceReasons": {
      "licensing": "Aufgrund von Lizenzbedingungen sind für dieses Gebiet keine Strompreise verfügbar"
    },
    "now": "Jetzt",
    "dataIsDelayed": "Die Daten in dieser Region können bis zu {{hours}} Stunden verzögert sein. Das Darstellen von Live-Daten steht nicht zur Verfügung.",
    "estimated": "Geschätzt",
    "aggregated": "Zusammengefasst",
    "dataIsEstimated": "Teile der Daten für diese Region sind geschätzt. Mehr über unsere Schätzungsmethoden kannst du <a href=\"https://github.com/electricityMaps/electricitymaps-contrib/wiki/Estimation-methods\" target=\"_blank\">hier</a> lesen.",
    "estimatedTooltip": "Die Echtzeit-Daten für diese Zone sind auf Basis der Daten der Quelle und den Annahmen des Modells geschätzt.",
    "aggregatedTooltip": "Die Daten für diese Zone sind zusammengefasst, basierend auf den stündlichen Werten der historischen Daten",
    "helpUs": "Hilf uns Problem zu finden indem du dir die <a href=\"{{link}}\" target=\"_blank\">Laufzeit Logs</a> anschaust oder den Datenanbieter kontaktierst."
  },
  "left-panel": {
    "zone-list-header-title": "Klimaeinfluss der Regionen",
    "zone-list-header-subtitle": "Sortiert nach CO₂-Intensität der verfügbaren Elektrizität (gCO₂äq/kWh)",
    "search": "Land oder Region suchen"
  },
  "time-controller": {
<<<<<<< HEAD
=======
    "title": {
      "hourly": "Stündliche Daten für:",
      "daily": "Tägliche Daten für:",
      "monthly": "Monatliche Daten für:",
      "yearly": "Jährliche Daten für:"
    },
>>>>>>> 88846cbb
    "daily": "täglich",
    "hourly": "stündlich",
    "monthly": "monatlich",
    "yearly": "jährlich"
  },
  "estimation-badge": {
    "partially-estimated": "Teilweise geschätzt",
    "fully-estimated": "Geschätzt",
    "outage": "Nicht verfügbar"
  },
  "estimation-card": {
    "link": "Lesen Sie mehr über unsere statistischen Schätzmodelle",
    "ESTIMATED_TIME_SLICER_AVERAGE": {
      "title": "Vorläufige Daten",
      "body": "Der Datenanbieter hat für diese Stunde keine Daten zur Verfügung gestellt. Die angezeigten Werte wurden anhand historischer Werte geschätzt und werden aktualisiert, sobald gemessene Daten verfügbar sind. Geschätzte Daten können unpräzise sein, da sie in manchen Fällen Echtzeit-Wetterereignisse vernachlässigen."
    },
    "ESTIMATED_MODE_BREAKDOWN": {
      "title": "Teils geschätzte Daten",
      "pill": "Unvollständig",
      "body": "Die Daten zur Stromerzeugung in diesem Gebiet sind unvollständig. Die fehlenden Werte wurden anhand eines statistischen Schätzmodells berechnet."
    },
    "ESTIMATED_RECONSTRUCT_BREAKDOWN": {
      "title": "Ausschließlich geschätzte Daten",
      "pill": "Unpräzise",
      "body": "Die Datenquelle gibt ausschließlich die Gesamtproduktion an. Die Stromproduktion aus erneuerbaren Quellen wird anhand aktueller Wetterdaten geschätzt. Die übrige Stromproduktion wird fossilen Energieträgern zugeordnet, wobei die Verteilung auf historischen Daten basiert."
    },
    "estimated_generic_method": {
      "title": "Daten werden geschätzt",
      "pill": "Unpräzise",
      "body": "Für diese Zone sind unvollständige, beziehungsweise keine Daten verfügbar. Die auf der Karte gezeigten Daten sind nach bestem Wissen geschätzt, können aber von den tatsächlichen Werten abweichen."
    },
    "ESTIMATED_CONSTRUCT_BREAKDOWN": {
      "title": "Ausschließlich geschätzte Daten",
      "pill": "Nicht in Echtzeit",
      "body": "Die Daten für diese Zone werden nicht in Echtzeit veröffentlicht und geben nur die Gesamtproduktion an. Sowohl die stündliche Produktion als auch die Produktionsquellen werden auf der Grundlage historischer Daten für jede Produktionsquelle geschätzt."
    },
    "ESTIMATED_CONSTRUCT_ZERO_BREAKDOWN": {
      "title": "Ausschließlich geschätzte Daten",
      "pill": "Nicht in Echtzeit",
      "body": "Die Daten für diese Zone werden nicht in Echtzeit veröffentlicht und geben nur die Gesamtproduktion an. Sowohl die stündliche Produktion als auch die Produktionsquellen werden auf der Grundlage historischer Daten für jede Produktionsquelle geschätzt."
    },
    "threshold_filtered": {
      "title": "Fehlende Daten",
      "pill": "Ausfall von Daten",
      "body": "Der Datenanbieter für diese Zone hat über einen längeren Zeitraum keine Daten geliefert. Wir beobachten das Problem und werden die Zone aktualisieren, sobald die Daten wieder verfügbar sind."
    },
    "outage": {
      "title": "Daten sind geschätzt",
      "pill": "Nicht verfügbar"
    },
    "aggregated": {
      "title": "Aggregierte Daten",
      "body": "Die angezeigten Daten sind eine Zusammenlegung stündlich gemessener Werte."
    },
    "aggregated_estimated": {
      "title": "Aggregierte Daten",
      "pill": " {{percentage}}% geschätzt",
      "body": "Die angezeigten Daten sind eine Zusammenlegung stündlich gemessener Werte, wovon {{percentage}}% der Werte geschätzt sind."
    }
  },
  "country-history": {
    "not-enough-data": "Für die Diagrammanzeige sind nicht genügend Daten verfügbar"
  },
  "footer": {
    "foundbugs": "Hast du Bugs gefunden? Hast du Ideen zur Verbesserung der Karte?",
    "faq-text": "Irgendetwas unklar? Schau in unsere",
    "faq": "häufig gestellte Fragen.",
    "here": "Teile sie uns hier mit"
  },
  "legends": {
    "windpotential": "Windpotenzial",
    "solarpotential": "Solarpotenzial",
    "colorblindmode": "Farbenblind-Modus",
    "carbonintensity": "CO₂-Intensität"
  },
  "tooltips": {
    "carbonintensity": "CO₂-Intensität",
    "lowcarbon": "CO₂-arm",
    "renewable": "regenerativ",
    "crossborderexport": "Stromexport",
    "carbonintensityexport": "CO₂-Intensität der Exporte",
    "ofinstalled": "der installierten Leistung",
    "utilizing": "durch Nutzung von",
    "withcarbonintensity": "mit einer CO₂-Intensität von",
    "showWindLayer": "Windlayer anzeigen",
    "hideWindLayer": "Windlayer verbergen",
    "showSolarLayer": "Solarlayer anzeigen",
    "hideSolarLayer": "Solarlayer verbergen",
    "changeTheme": "Thema ändern",
    "noParserInfo": "Keine Daten verfügbar",
    "temporaryDataOutage": "Live-Daten sind momentan leider nicht verfügbar",
    "production": "Produktion",
    "consumption": "Verbrauch",
    "cpinfo": "<b>Verbrauch</b> bezieht Importe und Exporte mit ein, <b>Produktion</b> ignoriert sie",
    "selectLanguage": "Sprache auswählen",
    "lowCarbDescription": "Beinhaltet regenerative Energien und Kernenergie",
    "dataIsDelayed": "Die Daten sind verzögert",
    "representing": "macht",
    "ofemissions": "der Emissionen aus",
    "zoomIn": "Rein zoomen",
    "zoomOut": "Raus zoomen",
    "aggregateInfo": "Wechsel zwischen spezifischer Zonenansicht und aggregierter Länderansicht"
  },
  "aggregateButtons": {
    "country": "Land",
    "zone": "Zone"
  },
  "themeOptions": {
    "dark": "Dunkel",
    "light": "Hell",
    "system": "System"
  },
  "updatePrompt": {
    "title": "Aktualisierung verfügbar",
    "description": "Eine neue Version der App ist verfügbar, jetzt aktualisieren?",
    "update": "Aktualisieren",
    "dismiss": "Schließen"
  },
  "misc": {
    "maintitle": "CO₂-Emissionen des Stromverbrauchs in Echtzeit",
    "faq": "Häufig gestellte Fragen",
    "dismiss": "Schließen",
    "reload": "Neu laden"
  },
  "wind": "Windenergie",
  "solar": "Solarenergie",
  "hydro": "Wasserkraft",
  "hydro storage": "Pumpspeicher",
  "battery storage": "Batteriespeicher",
  "biomass": "Biomasse",
  "nuclear": "Kernenergie",
  "geothermal": "Geothermie",
  "gas": "Erdgas",
  "coal": "Kohle",
  "oil": "Öl",
  "unknown": "unbekannt",
  "ofCO2eq": "CO₂äq",
  "theMap": {
    "groupName": "Die Karte",
    "mapColors-question": "Was bedeuten die Farben auf der Karte?",
    "mapColors-answer": "Wir färben Bereiche der Karte anhand der ausgestoßenen Treibhausgase (CO₂äq) für jede dort bereitgestellte Kilowattstunde (kWh) (<a href=\"#carbonIntensity\" class=\"entry-link\">CO₂-Intensität</a>). Grünere Farben bedeuten einen klimafreundlicheren Elektrizitätsmix.",
    "mapArrows-question": "Was bedeuten die Pfeile zwischen den Regionen auf der Karte?",
    "mapArrows-answer": "Die Pfeile zwischen den Regionen zeigen den physischen Stromfluss (Importe und Exporte) der Elektrizität: Je schneller sie blinken, desto stärker ist der grenzüberschreitende Stromaustausch. Der Elektrizitätaustausch ist von großer Bedeutung, da beim Import von Strom bilanziell auch auch die Kohlenstoffemissionen importiert werden.",
    "mapSolarWindButtons-question": "Wofür sind die “Sonne” und “Wind”-Buttons auf der Karte da?",
    "mapSolarWindButtons-answer": "Die Knöpfe aktivieren die Anzeige der Echtzeit-Windgeschwindigkeit und Sonneneinstrahlung, womit das momentane Potenzial von Photovoltaik- und Windenergieanlagen abgeschätzt werden kann. Das tatsächliche Potenzial dieser Anlagen ist von vielen weiteren Faktoren abhängig, daher dient diese Visualisierung als ungefährer Indikator des Potenzials.",
    "mapNuclearColors-question": "Warum werden Regionen mit Kernkraftwerken auf der Karte grün dargestellt?",
    "mapNuclearColors-answer": "Die Erzeugung von Strom mittels Kernkraft hat eine niedrige Kohlenstoffintensität (<a href=\"https://en.wikipedia.org/wiki/Life-cycle_greenhouse-gas_emissions_of_energy_sources#2014_IPCC.2C_Global_warming_potential_of_selected_electricity_sources\" target=\"_blank\") Quelle</a>). Regionen mit hohem Kernstromanteil werden daher auf der Karte grüner dargestellt. Dies bedeutet aber nicht, dass es keine ökologischen Herausforderungen im Zusammenhang mit der Kernenergie gibt (wie dies auch bei anderen Formen der Energieerzeugung der Fall ist). Diese ökologischen Auswirkungen sind nicht Gegenstand dieser Karte.",
    "mapColorBlind-question": "Ich bin farbenblind. Wie kann ich die Karte lesen?",
    "mapColorBlind-answer": "Die in der Karte angezeigte Farbskala kann geändert werden, indem man die Einstellung “Farbenblind-Modus“ aktiviert. Sie befindet sich unten links im Desktopmodus und im Tab “Über“ bei mobilen Geräten."
  },
  "mapAreas": {
    "groupName": "Regionen auf der Karte",
    "noData-question": "Warum sind die Daten für mein Gebiet nicht verfügbar?",
    "noData-answer": " Entweder, weil die Datenquellen der Region vorübergehend nicht verfügbar sind, oder weil wir noch keine Datenquellen für das Gebiet finden konnten. Du kannst <a href=\"#contribute\" class=\"entry-link\">uns helfen, neue Datenquellen hinzuzufügen</a>.",
    "whySmallAreas-question": "Warum ist die Karte in viele kleinere Regionen eingeteilt und zeigt nicht einfach nur Länderdurchschnitte an?",
    "whySmallAreas-answer": "Die dargestellten Regionen sind die kleinsten geografischen Bereiche, für die wir Datenquellen finden konnten. Durch den Zugang zu Informationen auf höchstem Granularitätsniveau können Stromverbraucher in verschiedenen Bereichen genauer über die Herkunft des von ihnen verbrauchten Stroms und die damit verbundenen Klimaauswirkungen informiert werden.",
    "divideExistingArea-question": "Können Sie meinen Bereich in kleinere Teile aufteilen?",
    "divideExistingArea-answer": "Das ist möglich, sofern es für diese Region eigene Datenquellen gibt. Du kannst <a href=\"#contribute\" class=\"entry-link\">uns helfen, neue Datenquellen hinzuzufügen</a>.",
    "seeHistoricalData-question": "Kann ich die Zeitreihe eines Bereiches sehen, die weiter als 24 Stunden zurückliegt?",
    "seeHistoricalData-answer": "Sie können Zugriff auf alle unsere historischen Daten über unsere <a href=\"https://electricitymaps.com?utm_source=app.electricitymaps.com&utm_medium=referral\" target=\"_blank\">Datenbank</a> erwerben."
  },
  "methodology": {
    "groupName": "Unsere Methoden",
    "carbonIntensity-question": "Was ist \"Kohlenstoffintensität\"?",
    "carbonIntensity-answer": "Die Kohlenstoffintensität (bzw. CO₂-Intensität) ist ein Maß für die Treibhausgasemissionen im Zusammenhang mit der Erzeugung des verbrauchten Stroms (in gCO₂äq/kWh - Gramm Kohlendioxidäquivalente pro verbrauchter Kilowattstunde). Wir bewerten die Emissionen des Stromverbrauchs (nicht der Produktion), d.h. alle Treibhausgasemissionen (sowohl CO₂ als auch andere Treibhausgase wie Methan), die in die Produktion des Stroms eingeflossen sind, der in einer Region verbraucht wird, unter Berücksichtigung der CO₂-Intensität des aus anderen Gebieten importierten Stroms. Wir verwenden einen Ökobilanzansatz (Life Cycle Analysis, LCA), d.h. wir berücksichtigen die Emissionen aus dem gesamten Lebenszyklus von Kraftwerken (Bau, Brennstoffproduktion, betriebliche Emissionen und Stilllegung).",
    "renewableLowCarbonDifference-question": "Was ist der Unterschied zwischen \"erneuerbar\" und \"kohlenstoffarm\"?",
    "renewableLowCarbonDifference-answer": "Erneuerbare Energieerzeugung basiert auf erneuerbaren Energiequellen wie Wind- und Wasserströmung, Sonnenschein und Geothermie. Kohlenstoffarme Energieerzeugung bedeutet, dass die Produktion mit sehr geringen Treibhausgasemissionen verbunden ist, z.B. bei der Kernkraft.",
    "importsAndExports-question": "Werden Stromimporte und -exporte berücksichtigt?",
    "importsAndExports-answer": "Ja, diese berücksichtigen wir. Importe und Exporte werden auf der Karte als kleine Pfeile zwischen verschiedenen Regionen angezeigt [Link zur Erklärung der Pfeile]. Detaillierte Informationen finden Sie in den angezeigten Grafiken, wenn Sie auf einen Bereich klicken.",
    "emissionsOfStored-question": "Was ist mit den Emissionen der Stromerzeugung, die in Batterien gespeichert oder zum Füllen von Pumpspeicher-Reservoirs verwendet wird?",
    "emissionsOfStored-answer": "Da derzeit nur ein kleiner Teil des Stroms gespeichert wird, dürften Ungenauigkeiten bei der Modellierung dieser Emissionen momentan keinen großen Unterschied zur Gesamtmenge machen. Angesichts der zunehmenden Bedeutung der Stromspeicherung hoffen wir jedoch, sie in Kürze in unserem Modell besser berücksichtigen zu können.",
    "guaranteesOfOrigin-question": "Was sind Grünstrom-Zertifikate und wie werden sie berücksichtigt?",
    "guaranteesOfOrigin-answer": "Wenn Produzenten erneuerbarer Energie Strom produzieren, können sie Herkunftsnachweise (oder Renewable Energy Certificates) erstellen - ein Beweis dafür, dass erneuerbarer Strom produziert und in das Stromnetz eingespeist worden ist. Diese Garantien können dann verkauft werden, was anderen nicht erneuerbaren Stromerzeugern einen Weg öffnet, ihre Emissionen zu \"kompensieren\" sowie das Recht gibt zu behaupten, dass der von ihnen erzeugte Strom aus erneuerbaren Quellen stammt, unabhängig von seiner tatsächlichen, physischen Quelle. Dies ist problematisch, da es die Anreize der Verbraucher, Strom zum besten Zeitpunkt zu verbrauchen (z.B. wenn die Menge an erneuerbarem Strom im Netz am höchsten ist), zunichte macht. Diese Karte schließt daher Herkunftsnachweise aus und bietet stattdessen ein ortsbezogenes, physisches Bild des Stromnetzes, um die Verbraucher zu mehr Verantwortung zu bewegen.",
    "otherSources-question": "Warum zeigen Sie nicht andere Emissionsquellen als die Stromerzeugung?",
    "otherSources-answer": "Dies würde den Rahmen dieses Projekts sprengen. Allerdings arbeiten wir bei Electricity Maps aktiv an der Entwicklung von <a href=\"#whoAreYou\" class=\"entry-link\">neuen Lösungen zur Quantifizierung des Klimaeinflusses Ihrer täglichen Entscheidungen </a>.",
    "homeSolarPanel-question": "Was ist, wenn ich eine Photovoltaikanlage in meinem Haus installiert habe?",
    "homeSolarPanel-answer": "Wir bewerten die Kohlenstoffintensität des regionalen Stromnetzes, sodass Strom, den Sie direkt von Ihrer PV-Anlage (netzunabhängig) beziehen, nicht Teil unserer Bewertung ist. Wenn Ihre PV-Anlage jedoch Strom in Ihr lokales Stromnetz liefert, wird diese Produktion in unseren Statistiken in Regionen erfasst, in denen Schätzungen der lokalen Solarenergieproduktion öffentlich zugänglich gemacht werden (z.B. in Frankreich und Großbritannien).",
    "emissionsPerCapita-question": "Warum zeigen Sie nicht die Emissionen pro Kopf an?",
    "emissionsPerCapita-answer": "Ein Teil des in einer Region verbrauchten Stroms wird für die Herstellung von physischen Gütern und Produkten verwendet, die später exportiert und in anderen Regionen konsumiert werden. Diese Produktion und somit der Stromverbrauch und die damit verbundenen Emissionen werden durch den Verbrauch von Gütern in den <em>Importregionen</em> getrieben und nicht in dem Bereich, in dem die Produktion stattfindet. Wir glauben, dass die Menschen nur für das verantwortlich sein sollten, was sie konsumieren, nicht für Produkte, die in dem Gebiet hergestellt werden, in dem sie leben, sie es aber nicht selbst konsumieren. In diesem Sinne ist es irreführend, die Pro-Kopf-Emissionen des Stromverbrauchs für die Regionen anzugeben."
  },
  "data": {
    "groupName": "Unsere Daten",
    "dataOrigins-question": "Wie erhalten Sie Ihre Daten?",
    "dataOrigins-answer": "Wir berechnen alle unsere Daten aus öffentlich zugänglichen Datenquellen, die von Stromnetzbetreibern, Behörden und anderen Institutionen veröffentlicht werden. Sie können auf eine Region klicken, um mehr über die Herkunft der Daten zu erfahren.",
    "dataDownload-question": "Kann ich Ihre Daten herunterladen?",
    "dataDownload-answer": "Sie können einen Zugang zu allen unseren Daten über unsere <a href=\"https://electricitymaps.com?utm_source=app.electricitymaps.com&utm_medium=referral\" target=\"_blank\">Datenbank</a> erwerben.",
    "dataIntegration-question": "Kann ich Ihre Daten in Echtzeit in meine Anwendung oder mein Gerät integrieren?",
    "dataIntegration-answer": "Ja! Wir bieten den Zugang zu einer kostenpflichtigen <a href=\"https://electricitymaps.com?utm_source=app.electricitymaps.com&utm_medium=referral\" target=\"_blank\">Echtzeit API</a> an, die auch Zukunftsprognosen beinhaltet."
  },
  "aboutUs": {
    "groupName": "Über uns",
    "whoAreYou-question": "Wer sind Sie?",
    "whoAreYou-answer": "Die Electricity Maps wird entwickelt und gepflegt von <a href=\"https://electricitymaps.com/\" target=\"_blank\">Electricity Maps</a>, einem dänisch/französischen Start-up-Unternehmen. Unser Ziel ist es, der Menschheit zu helfen, einen nachhaltigen Existenzzustand zu erreichen, indem wir die Klimaauswirkungen unserer täglichen Entscheidungen quantifizieren und allgemein zugänglich machen.",
    "feedback-question": "Kann ich Ihnen Feedback geben?",
    "feedback-answer": "Bitte tun Sie das! Bitte füllen Sie <a href=\"https://forms.gle/VHaeHzXyGodFKZY18\" target=\"_blank\">unser Feedback-Formular</a> aus oder <a href=\"mailto:app@electricitymaps.com\">senden Sie uns eine E-Mail!</a>",
    "contribute-question": "Kann ich zu Ihrem Projekt beitragen?",
    "contribute-answer": "Ja, gerne! Die Electricity Maps ist ein Open-Source-Projekt, das von unseren ehrenamtlichen Mitwirkenden ermöglicht wird. Wenn Sie bei der Entwicklung der Karte helfen wollen, indem Sie entweder Datenquellen für neue Bereiche hinzufügen, neue Funktionen hinzufügen oder Fehler beheben, können Sie sich uns gerne unserem <a href=\"https://github.com/electricitymaps/electricitymaps-contrib\" target=\"_blank\">Github</a> anschließen.",
    "workTogether-question": "Können wir zusammenarbeiten?",
    "workTogether-answer": "Wir suchen aktiv nach neuen Möglichkeiten der Zusammenarbeit. <a href=\"mailto:app@electricitymaps.com\">Schicken Sie uns eine E-Mail!</a>",
    "disclaimer-question": "Haftungsausschluss",
    "disclaimer-answer": "<a href=\"https://electricitymaps.com/\" target=\"_blank\">Electricity Maps</a> veröffentlicht Daten und Bilder auf der <a href=\"https://www.electricitymaps.com/\" target=\"_blank\">electricityMap</a> zu Informationszwecken. Sie erhebt keinen Anspruch auf Richtigkeit und übernimmt keinerlei Gewährleistung und behält sich das Recht vor, den Inhalt jederzeit zu ändern oder Teile davon zu entfernen, ohne Sie darüber informieren zu müssen. Electricity Maps übernimmt keine Verantwortung und ist nicht haftbar für Schäden oder Ausgaben, die Ihnen durch Ungenauigkeit, Unvollständigkeit, Unpünktlichkeit oder Veralterung der Electricity Maps oder der daraus abgeleiteten Informationen entstehen. Es ist nicht erlaubt, diese Webseite oder einzelne ihrer Elemente ohne vorherige schriftliche Genehmigung in eine andere Webseite einzubinden. Die Vervielfältigung, Verbreitung und sonstige Nutzung dieser Materialien, insbesondere der Energiedaten, ist ohne die schriftliche Zustimmung von Electricity Maps nicht gestattet, soweit nicht zwingende gesetzliche Vorschriften (wie z.B. das Zitatrecht) etwas anderes vorsehen. Dieser Haftungsausschluss kann von Zeit zu Zeit aktualisiert werden."
  },
  "zoneShortName": {
    "AD": {
      "zoneName": "Andorra"
    },
    "AE": {
      "zoneName": "Vereinigte Arabische Emirate"
    },
    "AF": {
      "zoneName": "Afghanistan"
    },
    "AG": {
      "zoneName": "Antigua und Barbuda"
    },
    "AI": {
      "zoneName": "Anguilla"
    },
    "AL": {
      "zoneName": "Albanien"
    },
    "AM": {
      "zoneName": "Armenien"
    },
    "AO": {
      "zoneName": "Angola"
    },
    "AQ": {
      "zoneName": "Antarktis"
    },
    "AS": {
      "zoneName": "Amerikanisch-Samoa"
    },
    "AT": {
      "zoneName": "Österreich"
    },
    "AR": {
      "zoneName": "Argentinien"
    },
    "AU-NSW": {
      "countryName": "Australien",
      "zoneName": "New South Wales"
    },
    "AU-NT": {
      "countryName": "Australien",
      "zoneName": "Northern Territory"
    },
    "AU-QLD": {
      "countryName": "Australien",
      "zoneName": "Queensland"
    },
    "AU-SA": {
      "countryName": "Australien",
      "zoneName": "South Australia"
    },
    "AU-TAS": {
      "countryName": "Australien",
      "zoneName": "Tasmania"
    },
    "AU-VIC": {
      "countryName": "Australien",
      "zoneName": "Victoria"
    },
    "AU-WA": {
      "countryName": "Australien",
      "zoneName": "Western Australia"
    },
    "AW": {
      "zoneName": "Aruba"
    },
    "AX": {
      "zoneName": "Ålandinseln"
    },
    "AZ": {
      "zoneName": "Aserbaidschan"
    },
    "BA": {
      "zoneName": "Bosnien und Herzegowina"
    },
    "BB": {
      "zoneName": "Barbados"
    },
    "BD": {
      "zoneName": "Bangladesch"
    },
    "BE": {
      "zoneName": "Belgien"
    },
    "BF": {
      "zoneName": "Burkina Faso"
    },
    "BG": {
      "zoneName": "Bulgarien"
    },
    "BH": {
      "zoneName": "Bahrain"
    },
    "BI": {
      "zoneName": "Burundi"
    },
    "BJ": {
      "zoneName": "Benin"
    },
    "BM": {
      "zoneName": "Bermuda"
    },
    "BN": {
      "zoneName": "Brunei"
    },
    "BO": {
      "zoneName": "Bolivien"
    },
    "BQ": {
      "zoneName": "Bonaire, Sint Eustatius und Saba"
    },
    "BR": {
      "zoneName": "Brasilien"
    },
    "BR-CS": {
      "countryName": "Brasilien",
      "zoneName": "Zentral-Brasilien"
    },
    "BR-N": {
      "countryName": "Brasilien",
      "zoneName": "Nord-Brasilien"
    },
    "BR-NE": {
      "countryName": "Brasilien",
      "zoneName": "Nordost-Brasilien"
    },
    "BR-S": {
      "countryName": "Brasilien",
      "zoneName": "Süd-Brasilien"
    },
    "BS": {
      "zoneName": "Bahamas"
    },
    "BT": {
      "zoneName": "Bhutan"
    },
    "BV": {
      "zoneName": "Bouvetinsel"
    },
    "BW": {
      "zoneName": "Botswana"
    },
    "BY": {
      "zoneName": "Belarus"
    },
    "BZ": {
      "zoneName": "Belize"
    },
    "CA-AB": {
      "countryName": "Kanada",
      "zoneName": "Alberta"
    },
    "CA-BC": {
      "countryName": "Kanada",
      "zoneName": "British Columbia"
    },
    "CA-MB": {
      "countryName": "Kanada",
      "zoneName": "Manitoba"
    },
    "CA-NL": {
      "countryName": "Kanada",
      "zoneName": "Newfoundland and Labrador"
    },
    "CA-NL-LB": {
      "countryName": "Kanada",
      "zoneName": "Labrador"
    },
    "CA-NL-NF": {
      "countryName": "Kanada",
      "zoneName": "Neufundland"
    },
    "CA-NB": {
      "countryName": "Kanada",
      "zoneName": "New Brunswick"
    },
    "CA-NT": {
      "countryName": "Kanada",
      "zoneName": "Northwest Territories"
    },
    "CA-NS": {
      "countryName": "Kanada",
      "zoneName": "Nova Scotia"
    },
    "CA-NU": {
      "countryName": "Kanada",
      "zoneName": "Nunavut"
    },
    "CA-ON": {
      "countryName": "Kanada",
      "zoneName": "Ontario"
    },
    "CA-PE": {
      "countryName": "Kanada",
      "zoneName": "Prince Edward Island"
    },
    "CA-QC": {
      "countryName": "Kanada",
      "zoneName": "Québec"
    },
    "CA-SK": {
      "countryName": "Kanada",
      "zoneName": "Saskatchewan"
    },
    "CA-YT": {
      "countryName": "Kanada",
      "zoneName": "Yukon"
    },
    "CC": {
      "zoneName": "Kokosinseln"
    },
    "CD": {
      "zoneName": "Demokratische Republik Kongo"
    },
    "CF": {
      "zoneName": "Zentralafrikanische Republik"
    },
    "CG": {
      "zoneName": "Kongo"
    },
    "CH": {
      "zoneName": "Schweiz"
    },
    "CI": {
      "zoneName": "Elfenbeinküste"
    },
    "CK": {
      "zoneName": "Cook Inseln"
    },
    "CL-SEM": {
      "countryName": "Chile",
      "zoneName": "Sistema Eléctrico de Aysén"
    },
    "CL-SEA": {
      "countryName": "Chile",
      "zoneName": "Sistema Eléctrico de Magellanes"
    },
    "CL-CHP": {
      "countryName": "Chile",
      "zoneName": "Osterinsel"
    },
    "CM": {
      "zoneName": "Kamerun"
    },
    "CN": {
      "zoneName": "Volksrepublik China"
    },
    "CO": {
      "zoneName": "Kolumbien"
    },
    "CR": {
      "zoneName": "Costa Rica"
    },
    "CU": {
      "zoneName": "Kuba"
    },
    "CV": {
      "zoneName": "Kap Verde"
    },
    "CW": {
      "zoneName": "Curaçao"
    },
    "CX": {
      "zoneName": "Weihnachtsinsel"
    },
    "CY": {
      "zoneName": "Zypern"
    },
    "CZ": {
      "zoneName": "Tschechien"
    },
    "DE": {
      "zoneName": "Deutschland"
    },
    "DJ": {
      "zoneName": "Dschibuti"
    },
    "DK": {
      "zoneName": "Dänemark"
    },
    "DK-DK1": {
      "countryName": "Dänemark",
      "zoneName": "West-Dänemark"
    },
    "DK-DK2": {
      "countryName": "Dänemark",
      "zoneName": "Ost-Dänemark"
    },
    "DK-BHM": {
      "countryName": "Dänemark",
      "zoneName": "Bornholm"
    },
    "DM": {
      "zoneName": "Dominica"
    },
    "DO": {
      "zoneName": "Dominikanische Republik"
    },
    "DZ": {
      "zoneName": "Algerien"
    },
    "EC": {
      "zoneName": "Ecuador"
    },
    "EE": {
      "zoneName": "Estland"
    },
    "EG": {
      "zoneName": "Ägypten"
    },
    "EH": {
      "zoneName": "Westsahara"
    },
    "ER": {
      "zoneName": "Eritrea"
    },
    "ES": {
      "zoneName": "Spanien"
    },
    "ES-CE": {
      "countryName": "Spanien",
      "zoneName": "Ceuta"
    },
    "ES-CN-FVLZ": {
      "countryName": "Spanien",
      "zoneName": "Fuerteventura/Lanzarote"
    },
    "ES-CN-GC": {
      "countryName": "Spanien",
      "zoneName": "Gran Canaria"
    },
    "ES-CN-HI": {
      "countryName": "Spanien",
      "zoneName": "El Hierro"
    },
    "ES-CN-IG": {
      "countryName": "Spanien",
      "zoneName": "La Gomera"
    },
    "ES-CN-LP": {
      "countryName": "Spanien",
      "zoneName": "La Palma"
    },
    "ES-CN-TE": {
      "countryName": "Spanien",
      "zoneName": "Teneriffa"
    },
    "ES-ML": {
      "countryName": "Spanien",
      "zoneName": "Melilla"
    },
    "ET": {
      "zoneName": "Äthiopien"
    },
    "FI": {
      "zoneName": "Finnland"
    },
    "FJ": {
      "zoneName": "Fidschi"
    },
    "FK": {
      "zoneName": "Falklandinseln"
    },
    "FM": {
      "zoneName": "Mikronesien"
    },
    "FO": {
      "zoneName": "Faröer Inseln"
    },
    "FR": {
      "zoneName": "Frankreich"
    },
    "FR-COR": {
      "countryName": "Frankreich",
      "zoneName": "Korsika"
    },
    "GA": {
      "zoneName": "Gabun"
    },
    "GB": {
      "zoneName": "Großbritannien"
    },
    "GB-NIR": {
      "zoneName": "Nordirland"
    },
    "GD": {
      "zoneName": "Grenada"
    },
    "GE": {
      "zoneName": "Georgien"
    },
    "GF": {
      "zoneName": "Französich Guayana"
    },
    "GG": {
      "zoneName": "Guernsey"
    },
    "GH": {
      "zoneName": "Ghana"
    },
    "GI": {
      "zoneName": "Gibraltar"
    },
    "GL": {
      "zoneName": "Grönland"
    },
    "GM": {
      "zoneName": "Gambia"
    },
    "GN": {
      "zoneName": "Guinea"
    },
    "GP": {
      "zoneName": "Guadeloupe"
    },
    "GQ": {
      "zoneName": "Äquatorialguinea"
    },
    "GR": {
      "zoneName": "Griechenland"
    },
    "GS": {
      "zoneName": "Südgeorgien und die südlichen Sandwichinseln"
    },
    "GT": {
      "zoneName": "Guatemala"
    },
    "GU": {
      "zoneName": "Guam"
    },
    "GW": {
      "zoneName": "Guinea-Bissau"
    },
    "GY": {
      "zoneName": "Guyana"
    },
    "HK": {
      "zoneName": "Hong Kong"
    },
    "HM": {
      "zoneName": "Heard und McDonaldinseln"
    },
    "HN": {
      "zoneName": "Honduras"
    },
    "HR": {
      "zoneName": "Kroatien"
    },
    "HT": {
      "zoneName": "Haiti"
    },
    "HU": {
      "zoneName": "Ungarn"
    },
    "ID": {
      "zoneName": "Indonesien"
    },
    "IE": {
      "zoneName": "Irland"
    },
    "IL": {
      "zoneName": "Israel"
    },
    "IM": {
      "zoneName": "Isle of Man"
    },
    "IN": {
      "zoneName": "Indisches Festland"
    },
    "IN-EA": {
      "countryName": "Indien",
      "zoneName": "Ostindien"
    },
    "IN-NE": {
      "countryName": "Indien",
      "zoneName": "Nordostindien"
    },
    "IN-NO": {
      "countryName": "Indien",
      "zoneName": "Nordindien"
    },
    "IN-SO": {
      "countryName": "Indien",
      "zoneName": "Südindien"
    },
    "IN-WE": {
      "countryName": "Indien",
      "zoneName": "Westindien"
    },
    "IN-AN": {
      "countryName": "Indien",
      "zoneName": "Andamanen und Nicobaren"
    },
    "IN-AP": {
      "countryName": "Indien",
      "zoneName": "Andhra Pradesh"
    },
    "IN-AR": {
      "countryName": "Indien",
      "zoneName": "Arunachal Pradesh"
    },
    "IN-AS": {
      "countryName": "Indien",
      "zoneName": "Assam"
    },
    "IN-BR": {
      "countryName": "Indien",
      "zoneName": "Bihar"
    },
    "IN-CT": {
      "countryName": "Indien",
      "zoneName": "Chhattisgarh"
    },
    "IN-DL": {
      "countryName": "Indien",
      "zoneName": "Delhi"
    },
    "IN-DN": {
      "countryName": "Indien",
      "zoneName": "Dadra und Nagar Haveli"
    },
    "IN-GA": {
      "countryName": "Indien",
      "zoneName": "Goa"
    },
    "IN-GJ": {
      "countryName": "Indien",
      "zoneName": "Gujarat"
    },
    "IN-HP": {
      "countryName": "Indien",
      "zoneName": "Himachal Pradesh"
    },
    "IN-HR": {
      "countryName": "Indien",
      "zoneName": "Haryana"
    },
    "IN-JH": {
      "countryName": "Indien",
      "zoneName": "Jharkhand"
    },
    "IN-JK": {
      "countryName": "Indien",
      "zoneName": "Jammu und Kaschmir"
    },
    "IN-KA": {
      "countryName": "Indien",
      "zoneName": "Karnataka"
    },
    "IN-KL": {
      "countryName": "Indien",
      "zoneName": "Kerala"
    },
    "IN-MH": {
      "countryName": "Indien",
      "zoneName": "Maharashtra"
    },
    "IN-ML": {
      "countryName": "Indien",
      "zoneName": "Meghalaya"
    },
    "IN-MN": {
      "countryName": "Indien",
      "zoneName": "Manipur"
    },
    "IN-MP": {
      "countryName": "Indien",
      "zoneName": "Madhya Pradesh"
    },
    "IN-MZ": {
      "countryName": "Indien",
      "zoneName": "Mizoram"
    },
    "IN-NL": {
      "countryName": "Indien",
      "zoneName": "Nagaland"
    },
    "IN-OR": {
      "countryName": "Indien",
      "zoneName": "Orissa"
    },
    "IN-PB": {
      "countryName": "Indien",
      "zoneName": "Punjab"
    },
    "IN-PY": {
      "countryName": "Indien",
      "zoneName": "Pondicherry"
    },
    "IN-RJ": {
      "countryName": "Indien",
      "zoneName": "Rajasthan"
    },
    "IN-SK": {
      "countryName": "Indien",
      "zoneName": "Sikkim"
    },
    "IN-TN": {
      "countryName": "Indien",
      "zoneName": "Tamil Nadu"
    },
    "IN-TR": {
      "countryName": "Indien",
      "zoneName": "Tripura"
    },
    "IN-UP": {
      "countryName": "Indien",
      "zoneName": "Uttar Pradesh"
    },
    "IN-UT": {
      "countryName": "Indien",
      "zoneName": "Uttarakhand"
    },
    "IN-WB": {
      "countryName": "Indien",
      "zoneName": "West Bengal"
    },
    "IO": {
      "zoneName": "Britisches Territorium im Indischen Ozean"
    },
    "IQ": {
      "zoneName": "Irak"
    },
    "IR": {
      "zoneName": "Iran"
    },
    "IS": {
      "zoneName": "Island"
    },
    "IT": {
      "zoneName": "Italien"
    },
    "JE": {
      "zoneName": "Jersey"
    },
    "JM": {
      "zoneName": "Jamaika"
    },
    "JO": {
      "zoneName": "Jordanien"
    },
    "JP": {
      "zoneName": "Japan"
    },
    "KE": {
      "zoneName": "Kenia"
    },
    "KG": {
      "zoneName": "Kirgistan"
    },
    "KH": {
      "zoneName": "Kambodscha"
    },
    "KI": {
      "zoneName": "Kiribati"
    },
    "KM": {
      "zoneName": "Komoren"
    },
    "KN": {
      "zoneName": "Saint Kitts und Nevis"
    },
    "KP": {
      "zoneName": "Nordkorea"
    },
    "KR": {
      "zoneName": "Südkorea"
    },
    "KW": {
      "zoneName": "Kuwait"
    },
    "KY": {
      "zoneName": "Kaiman Inseln"
    },
    "KZ": {
      "zoneName": "Kasachstan"
    },
    "LA": {
      "zoneName": "Laos"
    },
    "LB": {
      "zoneName": "Libanon"
    },
    "LC": {
      "zoneName": "St. Lucia"
    },
    "LI": {
      "zoneName": "Liechtenstein"
    },
    "LK": {
      "zoneName": "Sri Lanka"
    },
    "LR": {
      "zoneName": "Liberia"
    },
    "LS": {
      "zoneName": "Lesotho"
    },
    "LT": {
      "zoneName": "Litauen"
    },
    "LU": {
      "zoneName": "Luxemburg"
    },
    "LV": {
      "zoneName": "Lettland"
    },
    "LY": {
      "zoneName": "Libyen"
    },
    "MA": {
      "zoneName": "Marokko"
    },
    "MC": {
      "zoneName": "Monaco"
    },
    "MD": {
      "zoneName": "Moldawien"
    },
    "ME": {
      "zoneName": "Montenegro"
    },
    "MF": {
      "countryName": "Saint-Martin",
      "zoneName": "Französ. Teil"
    },
    "MG": {
      "zoneName": "Madagaskar"
    },
    "MH": {
      "zoneName": "Marshallinseln"
    },
    "MK": {
      "zoneName": "Nordmazedonien"
    },
    "ML": {
      "zoneName": "Mali"
    },
    "MM": {
      "zoneName": "Myanmar"
    },
    "MN": {
      "zoneName": "Mongolei"
    },
    "MO": {
      "zoneName": "Macao"
    },
    "MP": {
      "zoneName": "Nördliche Marianen"
    },
    "MQ": {
      "zoneName": "Martinique"
    },
    "MR": {
      "zoneName": "Mauritanien"
    },
    "MS": {
      "zoneName": "Montserrat"
    },
    "MT": {
      "zoneName": "Malta"
    },
    "MU": {
      "zoneName": "Mauritius"
    },
    "MV": {
      "zoneName": "Malediven"
    },
    "MW": {
      "zoneName": "Malawi"
    },
    "MX": {
      "zoneName": "Mexiko"
    },
    "MY-EM": {
      "countryName": "Malaysia",
      "zoneName": "Sabah und Sarawak"
    },
    "MY-WM": {
      "countryName": "Malaysia",
      "zoneName": "Halbinsel"
    },
    "MZ": {
      "zoneName": "Mosambik"
    },
    "NA": {
      "zoneName": "Namibia"
    },
    "NC": {
      "zoneName": "Neukaledonien"
    },
    "NE": {
      "zoneName": "Niger"
    },
    "NF": {
      "zoneName": "Norfolkinsel"
    },
    "NG": {
      "zoneName": "Nigeria"
    },
    "NI": {
      "zoneName": "Nicaragua"
    },
    "NKR": {
      "zoneName": "Bergkarabach"
    },
    "NL": {
      "zoneName": "Niederlande"
    },
    "NO": {
      "zoneName": "Norwegen"
    },
    "NO-NO1": {
      "countryName": "Norwegen",
      "zoneName": "Südost-Norwegen"
    },
    "NO-NO2": {
      "countryName": "Norwegen",
      "zoneName": "Südwest-Norwegen"
    },
    "NO-NO3": {
      "countryName": "Norwegen",
      "zoneName": "Zentral-Norwegen"
    },
    "NO-NO4": {
      "countryName": "Norwegen",
      "zoneName": "Nord-Norwegen"
    },
    "NO-NO5": {
      "countryName": "Norwegen",
      "zoneName": "West-Norwegen"
    },
    "NP": {
      "zoneName": "Nepal"
    },
    "NR": {
      "zoneName": "Nauru"
    },
    "NU": {
      "zoneName": "Niue"
    },
    "NZ": {
      "zoneName": "Neuseeland"
    },
    "NZ-NZA": {
      "countryName": "Neuseeland",
      "zoneName": "Aucklandinseln"
    },
    "NZ-NZC": {
      "countryName": "Neuseeland",
      "zoneName": "Chathaminseln"
    },
    "OM": {
      "zoneName": "Oman"
    },
    "PA": {
      "zoneName": "Panama"
    },
    "PE": {
      "zoneName": "Peru"
    },
    "PF": {
      "zoneName": "Französisch Polynesien"
    },
    "PG": {
      "zoneName": "Papua-Neuguinea"
    },
    "PH": {
      "zoneName": "Philippinen"
    },
    "PK": {
      "zoneName": "Pakistan"
    },
    "PL": {
      "zoneName": "Polen"
    },
    "PM": {
      "zoneName": "Saint-Pierre und Miquelon"
    },
    "PN": {
      "zoneName": "Pitcairninseln"
    },
    "PR": {
      "zoneName": "Puerto Rico"
    },
    "PS": {
      "zoneName": "Palästina"
    },
    "PT": {
      "zoneName": "Portugal"
    },
    "PT-AC": {
      "countryName": "Portugal",
      "zoneName": "Azoren"
    },
    "PT-MA": {
      "countryName": "Portugal",
      "zoneName": "Madeira"
    },
    "PW": {
      "zoneName": "Palau"
    },
    "PY": {
      "zoneName": "Paraguay"
    },
    "QA": {
      "zoneName": "Katar"
    },
    "RE": {
      "zoneName": "Réunion"
    },
    "RO": {
      "zoneName": "Rumänien"
    },
    "RS": {
      "zoneName": "Serbien"
    },
    "RU": {
      "zoneName": "Russland"
    },
    "RU-EU": {
      "zoneName": "Russland",
      "countryName": "Arktis"
    },
    "RU-AS": {
      "zoneName": "Russland",
      "countryName": "Osten"
    },
    "RU-1": {
      "countryName": "Russland",
      "zoneName": "Europäischer Teil und Ural-Region"
    },
    "RU-2": {
      "countryName": "Russland",
      "zoneName": "Sibirien"
    },
    "RU-KGD": {
      "countryName": "Russland",
      "zoneName": "Kaliningrad"
    },
    "RU-FE": {
      "countryName": "Russland",
      "zoneName": "Fernost"
    },
    "RW": {
      "zoneName": "Ruanda"
    },
    "SA": {
      "zoneName": "Saudi Arabien"
    },
    "SB": {
      "zoneName": "Salomonen"
    },
    "SC": {
      "zoneName": "Seychellen"
    },
    "SD": {
      "zoneName": "Sudan"
    },
    "SE": {
      "zoneName": "Schweden"
    },
    "SG": {
      "zoneName": "Singapur"
    },
    "SH": {
      "zoneName": "St. Helena, Ascension und Tristan da Cunha"
    },
    "SI": {
      "zoneName": "Slowenien"
    },
    "SJ": {
      "zoneName": "Svalbard und Jan Mayen"
    },
    "SK": {
      "zoneName": "Slowakei"
    },
    "SL": {
      "zoneName": "Sierra Leone"
    },
    "SM": {
      "zoneName": "San Marino"
    },
    "SN": {
      "zoneName": "Senegal"
    },
    "SO": {
      "zoneName": "Somalia"
    },
    "SR": {
      "zoneName": "Suriname"
    },
    "SS": {
      "zoneName": "Südsudan"
    },
    "ST": {
      "zoneName": "Sao Tome und Principe"
    },
    "SV": {
      "zoneName": "El Salvador"
    },
    "SX": {
      "countryName": "Sint Maarten",
      "zoneName": "niederländ. Teil"
    },
    "SY": {
      "zoneName": "Syrien"
    },
    "SZ": {
      "zoneName": "Swasiland"
    },
    "TC": {
      "zoneName": "Turks- und Caicosinseln"
    },
    "TD": {
      "zoneName": "Tschad"
    },
    "TF": {
      "zoneName": "Französische Süd- und Antarktisgebiete"
    },
    "TG": {
      "zoneName": "Togo"
    },
    "TH": {
      "zoneName": "Thailand"
    },
    "TJ": {
      "zoneName": "Tadschikistan"
    },
    "TK": {
      "zoneName": "Tokelau"
    },
    "TL": {
      "zoneName": "Timor-Leste"
    },
    "TM": {
      "zoneName": "Turkmenistan"
    },
    "TN": {
      "zoneName": "Tunesien"
    },
    "TO": {
      "zoneName": "Tonga"
    },
    "TR": {
      "zoneName": "Türkei"
    },
    "TT": {
      "zoneName": "Trinidad und Tobago"
    },
    "TV": {
      "zoneName": "Tuvalu"
    },
    "TW": {
      "zoneName": "Taiwan"
    },
    "TZ": {
      "zoneName": "Tansania"
    },
    "UA": {
      "zoneName": "Ukraine"
    },
    "UA-CR": {
      "countryName": "Ukraine",
      "zoneName": "Krim"
    },
    "UG": {
      "zoneName": "Uganda"
    },
    "UM": {
      "zoneName": "United States Minor Outlying Islands"
    },
    "UY": {
      "zoneName": "Uruguay"
    },
    "UZ": {
      "zoneName": "Usbekistan"
    },
    "VA": {
      "zoneName": "Vatikanstadt"
    },
    "VC": {
      "zoneName": "Saint Vincent und die Grenadinen"
    },
    "VE": {
      "zoneName": "Venezuela"
    },
    "VG": {
      "countryName": "Jungferninseln",
      "zoneName": "Britische Jungferninseln"
    },
    "VI": {
      "countryName": "USA",
      "zoneName": "Jungferninseln"
    },
    "VN": {
      "zoneName": "Vietnam"
    },
    "VU": {
      "zoneName": "Vanuatu"
    },
    "WF": {
      "zoneName": "Wallis und Futuna"
    },
    "WS": {
      "zoneName": "Samoa"
    },
    "XX": {
      "zoneName": "Nordzypern"
    },
    "YE": {
      "zoneName": "Jemen"
    },
    "YT": {
      "zoneName": "Mayotte"
    },
    "ZA": {
      "zoneName": "Südafrika"
    },
    "ZM": {
      "zoneName": "Sambia"
    },
    "ZW": {
      "zoneName": "Simbabwe"
    },
    "IQ-KUR": {
      "countryName": "Irak",
      "zoneName": "Kurdistan"
    },
    "JP-CB": {
      "countryName": "Japan",
      "zoneName": "Chūbu"
    },
    "JP-CG": {
      "countryName": "Japan",
      "zoneName": "Chūgoku"
    },
    "JP-HKD": {
      "countryName": "Japan",
      "zoneName": "Hokkaidō"
    },
    "JP-HR": {
      "countryName": "Japan",
      "zoneName": "Hokuriku"
    },
    "JP-KN": {
      "countryName": "Japan",
      "zoneName": "Kansai"
    },
    "JP-KY": {
      "countryName": "Japan",
      "zoneName": "Kyūshū"
    },
    "JP-ON": {
      "countryName": "Japan",
      "zoneName": "Okinawa"
    },
    "JP-SK": {
      "countryName": "Japan",
      "zoneName": "Shikoku"
    },
    "JP-TH": {
      "countryName": "Japan",
      "zoneName": "Tōhoku"
    },
    "JP-TK": {
      "countryName": "Japan",
      "zoneName": "Tōkyō"
    },
    "MX-BC": {
      "countryName": "Mexiko",
      "zoneName": "Baja California"
    },
    "MX-CE": {
      "countryName": "Mexiko",
      "zoneName": "Zentral-Mexiko"
    },
    "MX-NE": {
      "countryName": "Mexiko",
      "zoneName": "Nordost-Mexiko"
    },
    "MX-NO": {
      "countryName": "Mexiko",
      "zoneName": "Nord-Mexiko"
    },
    "MX-NW": {
      "countryName": "Mexiko",
      "zoneName": "Nordwest-Mexiko"
    },
    "MX-OC": {
      "countryName": "Mexiko",
      "zoneName": "West-Mexiko"
    },
    "MX-OR": {
      "countryName": "Mexiko",
      "zoneName": "Ost-Mexiko"
    },
    "MX-PN": {
      "countryName": "Mexiko",
      "zoneName": "Halbinsel"
    },
    "GB-ORK": {
      "countryName": "Großbritannien",
      "zoneName": "Orkney Islands"
    },
    "GB-ZET": {
      "countryName": "Großbritannien",
      "zoneName": "Shetland Islands"
    },
    "IT-CNO": {
      "countryName": "Italien",
      "zoneName": "Zentral-Nord-Italien"
    },
    "IT-CSO": {
      "countryName": "Italien",
      "zoneName": "Zentral-Süd-Italien"
    },
    "IT-NO": {
      "countryName": "Italien",
      "zoneName": "Nord-Italien"
    },
    "IT-SAR": {
      "countryName": "Italien",
      "zoneName": "Sardinien"
    },
    "IT-SIC": {
      "countryName": "Italien",
      "zoneName": "Sizilien"
    },
    "IT-SO": {
      "countryName": "Italien",
      "zoneName": "Süd-Italien"
    },
    "ES-IB-FO": {
      "countryName": "Spanien",
      "zoneName": "Formentera"
    },
    "ES-IB-IZ": {
      "countryName": "Spanien",
      "zoneName": "Ibiza"
    },
    "ES-IB-MA": {
      "countryName": "Spanien",
      "zoneName": "Mallorca"
    },
    "ES-IB-ME": {
      "countryName": "Spanien",
      "zoneName": "Menorca"
    },
    "AU-TAS-KI": {
      "countryName": "Tasmanien",
      "zoneName": "King Island"
    },
    "US": {
      "zoneName": "Zusammenhängende Vereinigte Staaten"
    },
    "US-HI-HA": {
      "countryName": "Vereinigte Staaten",
      "zoneName": "Hawaii"
    },
    "US-HI-KA": {
      "countryName": "Vereinigte Staaten",
      "zoneName": "Kauai"
    },
    "US-HI-KH": {
      "countryName": "Vereinigte Staaten",
      "zoneName": "Kahoolawe"
    },
    "US-HI-LA": {
      "countryName": "Vereinigte Staaten",
      "zoneName": "Lanai"
    },
    "US-HI-MA": {
      "countryName": "Vereinigte Staaten",
      "zoneName": "Maui"
    },
    "US-HI-MO": {
      "countryName": "Vereinigte Staaten",
      "zoneName": "Molokai"
    },
    "US-HI-NI": {
      "countryName": "Vereinigte Staaten",
      "zoneName": "Niihau"
    },
    "US-HI-OA": {
      "countryName": "Vereinigte Staaten",
      "zoneName": "Oahu"
    },
    "US-CAL-BANC": {
      "countryName": "Vereinigte Staaten",
      "zoneName": "Balancing Authority of Northern California"
    },
    "US-CAL-CISO": {
      "countryName": "Vereinigte Staaten",
      "zoneName": "California Independent System Operator"
    },
    "US-CAL-IID": {
      "countryName": "Vereinigte Staaten",
      "zoneName": "Imperial Irrigation District"
    },
    "US-CAL-LDWP": {
      "countryName": "Vereinigte Staaten",
      "zoneName": "Los Angeles Department of Water and Power"
    },
    "US-CAL-TIDC": {
      "countryName": "Vereinigte Staaten",
      "zoneName": "Turlock Irrigation District"
    },
    "US-CAR-CPLE": {
      "countryName": "Vereinigte Staaten",
      "zoneName": "Duke Energy Progress East"
    },
    "US-CAR-CPLW": {
      "countryName": "Vereinigte Staaten",
      "zoneName": "Duke Energy Progress West"
    },
    "US-CAR-DUK": {
      "countryName": "Vereinigte Staaten",
      "zoneName": "Duke Energy Carolinas"
    },
    "US-CAR-SC": {
      "countryName": "Vereinigte Staaten",
      "zoneName": "South Carolina Public Service Authority"
    },
    "US-CAR-SCEG": {
      "countryName": "Vereinigte Staaten",
      "zoneName": "South Carolina Electric & Gas Company"
    },
    "US-CAR-YAD": {
      "countryName": "Vereinigte Staaten",
      "zoneName": "Alcoa Power Generating, Inc., Yadkin Division"
    },
    "US-CENT-SPA": {
      "countryName": "Vereinigte Staaten",
      "zoneName": "Southwestern Power Administration"
    },
    "US-CENT-SWPP": {
      "countryName": "Vereinigte Staaten",
      "zoneName": "Southwest Power Pool"
    },
    "US-FLA-FMPP": {
      "countryName": "Vereinigte Staaten",
      "zoneName": "Florida Municipal Power Pool"
    },
    "US-FLA-FPC": {
      "countryName": "Vereinigte Staaten",
      "zoneName": "Duke Energy Florida Inc"
    },
    "US-FLA-FPL": {
      "countryName": "Vereinigte Staaten",
      "zoneName": "Florida Power & Light Company"
    },
    "US-FLA-GVL": {
      "countryName": "Vereinigte Staaten",
      "zoneName": "Gainesville Regional Utilities"
    },
    "US-FLA-HST": {
      "countryName": "Vereinigte Staaten",
      "zoneName": "City of Homestead"
    },
    "US-FLA-JEA": {
      "countryName": "Vereinigte Staaten",
      "zoneName": "Jacksonville Electric Authority"
    },
    "US-FLA-SEC": {
      "countryName": "Vereinigte Staaten",
      "zoneName": "Seminole Electric Cooperative"
    },
    "US-FLA-TAL": {
      "countryName": "Vereinigte Staaten",
      "zoneName": "City of Tallahassee"
    },
    "US-FLA-TEC": {
      "countryName": "Vereinigte Staaten",
      "zoneName": "Tampa Electric Company"
    },
    "US-MIDA-PJM": {
      "countryName": "Vereinigte Staaten",
      "zoneName": "PJM Interconnection, Llc"
    },
    "US-MIDW-AECI": {
      "countryName": "Vereinigte Staaten",
      "zoneName": "Associated Electric Cooperative, Inc."
    },
    "US-MIDW-LGEE": {
      "countryName": "Vereinigte Staaten",
      "zoneName": "Louisville Gas and Electric Company and Kentucky Utilities"
    },
    "US-MIDW-MISO": {
      "countryName": "Vereinigte Staaten",
      "zoneName": "Midcontinent Independent Transmission System Operator, Inc."
    },
    "US-NE-ISNE": {
      "countryName": "Vereinigte Staaten",
      "zoneName": "Iso New England, Inc."
    },
    "US-NW-AVA": {
      "countryName": "Vereinigte Staaten",
      "zoneName": "Avista Corporation"
    },
    "US-NW-BPAT": {
      "countryName": "Vereinigte Staaten",
      "zoneName": "Bonneville Power Administration"
    },
    "US-NW-CHPD": {
      "countryName": "Vereinigte Staaten",
      "zoneName": "Public Utility District Nr.1 von Chelan County"
    },
    "US-NW-DOPD": {
      "countryName": "Vereinigte Staaten",
      "zoneName": "Public Utility District Nr.1 von Douglas County"
    },
    "US-NW-GCPD": {
      "countryName": "Vereinigte Staaten",
      "zoneName": "Public Utility District Nr.2 von Grant County, Washington"
    },
    "US-NW-GRID": {
      "countryName": "Vereinigte Staaten",
      "zoneName": "Gridforce Energy Management, Llc"
    },
    "US-NW-GWA": {
      "countryName": "Vereinigte Staaten",
      "zoneName": "Naturener Power Watch, Llc (Gwa)"
    },
    "US-NW-IPCO": {
      "countryName": "Vereinigte Staaten",
      "zoneName": "Idaho Energy Company"
    },
    "US-NW-NEVP": {
      "countryName": "Vereinigte Staaten",
      "zoneName": "Nevada Energy Company"
    },
    "US-NW-NWMT": {
      "countryName": "Vereinigte Staaten",
      "zoneName": "Northwestern Energy"
    },
    "US-NW-PACE": {
      "countryName": "Vereinigte Staaten",
      "zoneName": "PacifiCorp East"
    },
    "US-NW-PACW": {
      "countryName": "Vereinigte Staaten",
      "zoneName": "PacifiCorp West"
    },
    "US-NW-PGE": {
      "countryName": "Vereinigte Staaten",
      "zoneName": "Portland General Electric Company"
    },
    "US-NW-PSCO": {
      "countryName": "Vereinigte Staaten",
      "zoneName": "Public Service Company of Colorado"
    },
    "US-NW-PSEI": {
      "countryName": "Vereinigte Staaten",
      "zoneName": "Puget Sound Energy"
    },
    "US-NW-SCL": {
      "countryName": "Vereinigte Staaten",
      "zoneName": "Seattle City Light"
    },
    "US-NW-TPWR": {
      "countryName": "Vereinigte Staaten",
      "zoneName": "Stadt Tacoma, Department of Public Utilities, Light Division"
    },
    "US-NW-WACM": {
      "countryName": "Vereinigte Staaten",
      "zoneName": "Western Area Power Administration - Rocky Mountain Region"
    },
    "US-NW-WAUW": {
      "countryName": "Vereinigte Staaten",
      "zoneName": "Western Area Power Administration UGP Westen"
    },
    "US-NW-WWA": {
      "countryName": "Vereinigte Staaten",
      "zoneName": "Naturener Wind Watch, Llc"
    },
    "US-NY-NYIS": {
      "countryName": "Vereinigte Staaten",
      "zoneName": "New York Independent System Operator"
    },
    "US-SE-SEPA": {
      "countryName": "Vereinigte Staaten",
      "zoneName": "Southeastern Power Administration"
    },
    "US-SE-SOCO": {
      "countryName": "Vereinigte Staaten",
      "zoneName": "Southern Company Services, Inc. - Trans"
    },
    "US-SW-AZPS": {
      "countryName": "Vereinigte Staaten",
      "zoneName": "Arizona Public Service Company"
    },
    "US-SW-EPE": {
      "countryName": "Vereinigte Staaten",
      "zoneName": "El Paso Electric Company"
    },
    "US-SW-GRIF": {
      "countryName": "Vereinigte Staaten",
      "zoneName": "Griffith Energy, LLC"
    },
    "US-SW-PNM": {
      "countryName": "Vereinigte Staaten",
      "zoneName": "Public Service Company of New Mexico"
    },
    "US-SW-SRP": {
      "countryName": "Vereinigte Staaten",
      "zoneName": "Salt River Project"
    },
    "US-SW-TEPC": {
      "countryName": "Vereinigte Staaten",
      "zoneName": "Tucson Electric Energy Company"
    },
    "US-SW-WALC": {
      "countryName": "Vereinigte Staaten",
      "zoneName": "Western Area Power Administration - Desert Southwest Region"
    },
    "US-TEN-TVA": {
      "countryName": "Vereinigte Staaten",
      "zoneName": "Tennessee Valley Authority"
    },
    "US-TEX-ERCO": {
      "countryName": "Vereinigte Staaten",
      "zoneName": "Electric Reliability Council of Texas, Inc."
    },
    "CL-SEN": {
      "countryName": "Chile",
      "zoneName": "Sistema Eléctrico Nacional"
    },
    "US-AK": {
      "countryName": "Vereinigte Staaten",
      "zoneName": "Alaska"
    },
    "XK": {
      "zoneName": "Kosovo"
    },
    "AU-TAS-FI": {
      "countryName": "Australien",
      "zoneName": "Flinders Island"
    },
    "AU-TAS-CBI": {
      "countryName": "Australien",
      "zoneName": "Cape Barren Island"
    },
    "AU-WA-RI": {
      "countryName": "Australien",
      "zoneName": "Rottnest Island"
    },
    "NZ-NZST": {
      "countryName": "Neuseeland",
      "zoneName": "Stewart Island"
    }
  },
  "windDataError": "Winddaten aktuell nicht verfügbar",
  "solarDataError": "Solardaten aktuell nicht verfügbar"
}<|MERGE_RESOLUTION|>--- conflicted
+++ resolved
@@ -79,15 +79,12 @@
     "search": "Land oder Region suchen"
   },
   "time-controller": {
-<<<<<<< HEAD
-=======
     "title": {
       "hourly": "Stündliche Daten für:",
       "daily": "Tägliche Daten für:",
       "monthly": "Monatliche Daten für:",
       "yearly": "Jährliche Daten für:"
     },
->>>>>>> 88846cbb
     "daily": "täglich",
     "hourly": "stündlich",
     "monthly": "monatlich",
