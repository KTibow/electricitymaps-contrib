import { callerLocation, useMeta } from 'api/getMeta';
import { useLocation, useMatch, useNavigate, useParams } from 'react-router-dom';
import {
  ElectricityModeType,
  ElectricityStorageKeyType,
  GenerationType,
  StateZoneData,
  ZoneDetail,
} from 'types';

import zonesConfigJSON from '../../config/zones.json';
import { CombinedZonesConfig } from '../../geo/types';

export function useGetZoneFromPath() {
  const { zoneId } = useParams();
  const match = useMatch('/zone/:id');
  if (zoneId) {
    return zoneId;
  }
  return match?.params.id || undefined;
}

export function useUserLocation(): callerLocation {
  const { callerLocation } = useMeta();
  if (
    callerLocation &&
    callerLocation.length === 2 &&
    callerLocation.every((x) => Number.isFinite(x))
  ) {
    return callerLocation;
  }
  return null;
}

/**
 * Converts date to format returned by API
 */
export function dateToDatetimeString(date: Date) {
  return date.toISOString().split('.')[0] + 'Z';
}
export function getProductionCo2Intensity(
  mode: ElectricityModeType,
  zoneData: ZoneDetail
) {
  const isStorage = mode.includes('storage');
  const generationMode = mode.replace(' storage', '') as GenerationType;

  if (!isStorage) {
    return zoneData.productionCo2Intensities?.[generationMode];
  }

  const storageMode = generationMode as ElectricityStorageKeyType;
  const storage = zoneData.storage?.[storageMode];
  // If storing, we return 0 as we don't want to count it as CO2 emissions until electricity is discharged.
  if (storage && storage > 0) {
    return 0;
  }

  const dischargeCo2Intensity = zoneData.dischargeCo2Intensities?.[storageMode];
  return dischargeCo2Intensity;
}

<<<<<<< HEAD
export function useNavigateWithParameters() {
  const navigator = useNavigate();
  const location = useLocation();
  const {
    zoneId: previousZoneId,
    urlTimeAverage: previousTimeAverage,
    urlDatetime: previousDatetime,
  } = useParams();
  const isMapRoute = useMatch('/map/*') !== null;
  const isZoneRoute = useMatch('/zone/*') !== null;
  // eslint-disable-next-line unicorn/no-nested-ternary
  const basePath = isMapRoute ? '/map' : isZoneRoute ? '/zone' : '';

  return ({
    to = basePath,
    zoneId = isZoneRoute ? previousZoneId : undefined,
    timeAverage = previousTimeAverage,
    datetime = previousDatetime,
  }: {
    to?: string;
    zoneId?: string;
    timeAverage?: string;
    datetime?: string;
  }) => {
    // Always preserve existing search params
    const isDestinationZoneRoute = to.startsWith('/zone');
    const currentSearch = new URLSearchParams(location.search);
    const path = getDestinationPath({
      to,
      zoneId: isDestinationZoneRoute ? zoneId : undefined,
      timeAverage,
      datetime,
    });

    // Use the full URL including search params and hash
    const fullPath = {
      pathname: path,
      search: currentSearch.toString() ? `?${currentSearch.toString()}` : '',
      hash: location.hash,
    };
    navigator(fullPath);
  };
}

// And modify getDestinationPath to not include search and hash
export function getDestinationPath({
  to,
  zoneId,
  timeAverage,
  datetime,
}: {
  to: string;
  zoneId?: string;
  timeAverage?: string;
  datetime?: string;
}) {
  return `${to}${zoneId ? `/${zoneId}` : ''}${timeAverage ? `/${timeAverage}` : ''}${
    datetime ? `/${datetime}` : ''
  }`;
=======
/**
 * Returns a link which maintains search and hash parameters
 * @param to
 */

export function createToWithState(to: string, includeHash: boolean = false) {
  return `${to}${location.search}${includeHash ? location.hash : ''}`;
>>>>>>> 16e71e45
}

/**
 * Returns the fossil fuel ratio of a zone
 * @param isConsumption - Whether the ratio is for consumption or production
 * @param fossilFuelRatio - The fossil fuel ratio for consumption
 * @param fossilFuelRatioProduction - The fossil fuel ratio for production
 */
export function getFossilFuelRatio(
  zoneData: StateZoneData,
  isConsumption: boolean
): number {
  const fossilFuelRatioToUse = isConsumption ? zoneData?.c?.fr : zoneData?.p?.fr;
  switch (fossilFuelRatioToUse) {
    case 0: {
      return 1;
    }
    case 1: {
      return 0;
    }
    case null:
    case undefined: {
      return Number.NaN;
    }
    default: {
      return 1 - fossilFuelRatioToUse;
    }
  }
}

/**
 * Returns the carbon intensity of a zone
 * @param isConsumption - Whether the percentage is for consumption or production
 * @param co2intensity - The carbon intensity for consumption
 * @param co2intensityProduction - The carbon intensity for production
 */
export const getCarbonIntensity = (
  zoneData: StateZoneData,
  isConsumption: boolean
): number => (isConsumption ? zoneData?.c?.ci : zoneData?.p?.ci) ?? Number.NaN;

/**
 * Returns the renewable ratio of a zone
 * @param zoneData - The zone data
 * @param isConsumption - Whether the ratio is for consumption or production
 */
export const getRenewableRatio = (
  zoneData: StateZoneData,
  isConsumption: boolean
): number => (isConsumption ? zoneData?.c?.rr : zoneData?.p?.rr) ?? Number.NaN;

/**
 * Function to round a number to a specific amount of decimals.
 * @param {number} number - The number to round.
 * @param {number} decimals - Defaults to 2 decimals.
 * @returns {number} Rounded number.
 */
export const round = (number: number, decimals = 2): number =>
  (Math.round((Math.abs(number) + Number.EPSILON) * 10 ** decimals) / 10 ** decimals) *
  Math.sign(number);

/**
 * Returns the net exchange of a zone
 * @param zoneData - The zone data
 * @returns The net exchange
 */
export function getNetExchange(
  zoneData: ZoneDetail,
  displayByEmissions: boolean
): number {
  if (Object.keys(zoneData.exchange).length === 0) {
    return Number.NaN;
  }

  if (
    !displayByEmissions &&
    zoneData.totalImport === null &&
    zoneData.totalExport === null
  ) {
    return Number.NaN;
  }
  if (
    displayByEmissions &&
    zoneData.totalCo2Import == null &&
    zoneData.totalCo2Export == null
  ) {
    return Number.NaN;
  }

  const netExchangeValue = displayByEmissions
    ? round((zoneData.totalCo2Import ?? 0) - (zoneData.totalCo2Export ?? 0)) // in CO₂eq
    : round((zoneData.totalImport ?? 0) - (zoneData.totalExport ?? 0));

  return netExchangeValue;
}

export const getZoneTimezone = (zoneId?: string) => {
  if (!zoneId) {
    return undefined;
  }
  const { zones } = zonesConfigJSON as unknown as CombinedZonesConfig;
  return zones[zoneId]?.timezone;
};

/**
 * @returns {Boolean} true if agent is probably a mobile device.
 */
export const hasMobileUserAgent = () =>
  /android|blackberry|iemobile|ipad|iphone|ipod|opera mini|webos/i.test(
    navigator.userAgent
  );<|MERGE_RESOLUTION|>--- conflicted
+++ resolved
@@ -60,7 +60,6 @@
   return dischargeCo2Intensity;
 }
 
-<<<<<<< HEAD
 export function useNavigateWithParameters() {
   const navigator = useNavigate();
   const location = useLocation();
@@ -120,15 +119,6 @@
   return `${to}${zoneId ? `/${zoneId}` : ''}${timeAverage ? `/${timeAverage}` : ''}${
     datetime ? `/${datetime}` : ''
   }`;
-=======
-/**
- * Returns a link which maintains search and hash parameters
- * @param to
- */
-
-export function createToWithState(to: string, includeHash: boolean = false) {
-  return `${to}${location.search}${includeHash ? location.hash : ''}`;
->>>>>>> 16e71e45
 }
 
 /**
