--- conflicted
+++ resolved
@@ -31,8 +31,8 @@
     <ReactBottomSheet
       excludeElementRef={ExcludedElementReference}
       backgroundColor={isDarkModeEnabled ? 'rgb(31, 41, 55)' : 'white'}
+      snapPoints={snapPoints}
     >
-<<<<<<< HEAD
       <div className="rounded-t-2xl bg-white px-4 pt-2 shadow-2xl dark:bg-gray-800">
         <div className="mb-2 flex justify-center">
           <div className="h-[3px] w-9 rounded-full bg-gray-300"></div>
@@ -44,10 +44,6 @@
         />
       </div>
     </ReactBottomSheet>
-=======
-      <TimeController className="p-2 min-[370px]:px-4" />
-    </BottomSheet>
->>>>>>> 1158f41e
   );
 }
 
