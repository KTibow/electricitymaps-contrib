--- conflicted
+++ resolved
@@ -50,7 +50,6 @@
   if (!zoneId) {
     return <Navigate to="/" replace />;
   }
-<<<<<<< HEAD
   let sanitizedZoneId = zoneId.replaceAll(/[^\dA-Za-z-]/g, '').toUpperCase();
   // Avoid issues when people type links with zoneIDs like DK- instead of just DK
   // This is probably due to subZones using - as a separator
@@ -68,24 +67,6 @@
 
   if (zoneId !== sanitizedZoneId) {
     return <Navigate to={`/zone/${sanitizedZoneId}?${searchParameters}`} replace />;
-=======
-  const upperCaseZoneId = zoneId.toUpperCase();
-  if (zoneId !== upperCaseZoneId) {
-    return <Navigate to={`/zone/${upperCaseZoneId}?${searchParameters}`} replace />;
-  }
-
-  // Handle legacy Australia zone names
-  if (upperCaseZoneId.startsWith('AUS')) {
-    return (
-      <Navigate to={`/zone/${zoneId.replace('AUS', 'AU')}?${searchParameters}`} replace />
-    );
-  }
-
-  // Only allow valid zone ids
-  // TODO: This should redirect to a 404 page specifically for zones
-  if (!zoneExists(upperCaseZoneId)) {
-    return <Navigate to="/" replace />;
->>>>>>> b3f4f852
   }
 
   return children;
