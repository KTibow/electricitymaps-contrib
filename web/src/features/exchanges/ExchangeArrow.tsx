--- conflicted
+++ resolved
@@ -1,5 +1,5 @@
 import TooltipWrapper from 'components/tooltips/TooltipWrapper';
-import { getHeaderHeight } from 'features/charts/bar-breakdown/utils';
+import { useHeaderHeight } from 'features/charts/bar-breakdown/utils';
 import { mapMovingAtom } from 'features/map/mapAtoms';
 import { useSetAtom } from 'jotai';
 import { useEffect } from 'react';
@@ -29,13 +29,7 @@
   const { co2intensity, lonlat, netFlow, rotation, key } = data;
 
   const setIsMoving = useSetAtom(mapMovingAtom);
-<<<<<<< HEAD
-  const headerHeight = getHeaderHeight();
-  if (!lonlat) {
-    return null;
-  }
-=======
->>>>>>> a2280ca0
+  const headerHeight = useHeaderHeight();
 
   useEffect(() => {
     const cancelWheel = (event: Event) => event.preventDefault();
@@ -65,19 +59,12 @@
     r: rotation + (netFlow > 0 ? 180 : 0),
   };
 
-<<<<<<< HEAD
   // Setting the top position from the arrow tooltip preventing overflowing to top.
   let tooltipClassName = 'max-h-[256px] max-w-[512px] hidden md:flex';
-  tooltipClassName += transform.y - 76 < headerHeight ? ' top-[76px]' : ' top-[-76px]';
-
-  // Don't render if the flow is very low ...
-  if (absFlow < 1) {
-    return null;
+  if (!isMobile) {
+    tooltipClassName += transform.y - 76 < headerHeight ? ' top-[76px]' : ' top-[-76px]';
   }
 
-  // ... or if the arrow would be very tiny ...
-  if (transform.k < 0.1) {
-=======
   if (
     // or if the arrow would be very tiny
     transform.k < 0.1 ||
@@ -87,7 +74,6 @@
     transform.x - 100 * transform.k > viewportWidth ||
     transform.y - 100 * transform.k > viewportHeight
   ) {
->>>>>>> a2280ca0
     return null;
   }
 
@@ -99,41 +85,8 @@
   ).pathname;
 
   return (
-<<<<<<< HEAD
-    <>
-      <MobileTooltipWrapper
-        tooltipClassName="flex max-h-[256px] max-w-[512px]"
-        tooltipContent={<MobileExchangeTooltip exchangeData={data} />}
-        side="top"
-        sideOffset={10}
-      >
-        <picture
-          id={key}
-          className="md:hidden"
-          style={{
-            transform: `translateX(${transform.x}px) translateY(${transform.y}px) rotate(${transform.r}deg) scale(${transform.k})`,
-            cursor: 'pointer',
-            overflow: 'hidden',
-            position: 'absolute',
-            pointerEvents: 'all',
-            imageRendering: 'crisp-edges',
-            left: '-25px',
-            top: '-41px',
-          }}
-          onWheel={() => setIsMoving(true)}
-        >
-          <source srcSet={`${imageSource}.webp`} type="image/webp" />
-          <img src={`${imageSource}.gif`} alt="" draggable={false} />
-        </picture>
-      </MobileTooltipWrapper>
-      <TooltipWrapper
-        tooltipClassName={tooltipClassName}
-        tooltipContent={<ExchangeTooltip exchangeData={data} />}
-        side="right"
-        sideOffset={10}
-=======
     <TooltipWrapper
-      tooltipClassName={`max-h-[256px] max-w-[512px] ${isMobile ? '' : 'top-[-76px]'}`}
+      tooltipClassName={tooltipClassName}
       tooltipContent={<ExchangeTooltip exchangeData={data} isMobile={isMobile} />}
       side={isMobile ? 'top' : 'right'}
       sideOffset={10}
@@ -151,7 +104,6 @@
           top: '-41px',
         }}
         onWheel={() => setIsMoving(true)}
->>>>>>> a2280ca0
       >
         <source srcSet={`${imageSource}.webp`} type="image/webp" />
         <img src={`${imageSource}.gif`} alt="" draggable={false} />
