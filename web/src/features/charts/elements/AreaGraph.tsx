--- conflicted
+++ resolved
@@ -12,12 +12,8 @@
 import { selectedDatetimeIndexAtom } from 'utils/state/atoms';
 import { useBreakpoint } from 'utils/styling';
 
-<<<<<<< HEAD
-import { getHeaderHeight } from '../bar-breakdown/utils';
+import { useHeaderHeight } from '../bar-breakdown/utils';
 import { getTimeScale, isEmpty } from '../graphUtils';
-=======
-import { getTimeScale } from '../graphUtils';
->>>>>>> a2280ca0
 import AreaGraphTooltip from '../tooltips/AreaGraphTooltip';
 import { AreaGraphElement, FillFunction, InnerAreaGraphTooltipProps } from '../types';
 import AreaGraphLayers from './AreaGraphLayers';
@@ -217,8 +213,7 @@
     [setGraphIndex, setSelectedLayerIndex]
   );
 
-<<<<<<< HEAD
-  const headerHeight = getHeaderHeight();
+  const headerHeight = useHeaderHeight();
 
   // Don't render the graph at all if no layers are present
   if (isEmpty(layers)) {
@@ -226,8 +221,6 @@
     return null;
   }
 
-=======
->>>>>>> a2280ca0
   // Don't render the graph if datetimes and datapoints are not in sync
   for (const layer of layers) {
     if (layer.datapoints.length !== datetimes.length) {
