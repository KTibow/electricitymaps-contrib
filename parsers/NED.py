from datetime import datetime, timedelta, timezone
from enum import Enum
from logging import Logger, getLogger
from typing import Any

import pandas as pd
import requests
from requests import Session

from electricitymap.contrib.lib.models.event_lists import ProductionBreakdownList
from electricitymap.contrib.lib.models.events import (
    EventSourceType,
    ProductionMix,
)
from electricitymap.contrib.lib.types import ZoneKey
from parsers.lib.config import refetch_frequency

from .ENTSOE import ENTSOE_DOMAIN_MAPPINGS
from .ENTSOE import parse_production as ENTSOE_parse_production
from .ENTSOE import query_production as ENTSOE_query_production
from .lib.exceptions import ParserException
from .lib.utils import get_token

URL = "https://api.ned.nl/v1/utilizations"

UNAVAILABLE_TYPES_BEFORE2021 = [
    "biomass",
    "geothermal",
    "hydro",
    "nuclear",
    "gas",
    "coal",
    "oil",
    "unknown",
]

ADDITIONAL_UNAVAILABLE_TYPES_BEFORE2017 = [
    "solar",
]

TYPE_MAPPING = {
    1: "wind",
    51: "wind",
    2: "solar",
    10: "unknown",
    26: "unknown",
    18: "gas",
    35: "gas",
    19: "coal",
    20: "nuclear",
    21: "biomass",
    25: "biomass",
}


class NedType(Enum):
    WIND = 1
    SOLAR = 2
    OTHER = 10
    FOSSILGASPOWER = 18
    FOSSILHARDCOAL = 19
    NUCLEAR = 20
    WASTEPOWER = 21
    BIOMASSPOWER = 25
    OTHERPOWER = 26
    WKKTOTAL = 35
    WINDOFFSHORE = 51


class NedActivity(Enum):
    PRODUCTION = 1
    CONSUMPTION = 2


class NedGranularity(Enum):
    TEN_MINUTES = 3
    FIFTEEN_MINUTES = 4
    HOURLY = 5
    DAILY = 6
    MONTHLY = 7
    YEARLY = 8


class NedGranularityTimezone(Enum):
    UTC = 0
    LOCAL = 1


class NedClassification(Enum):
    FORECAST = 1
    MEASURED = 2


class NedPoint(Enum):
    NETHERLANDS = 0


# kWh to MWh with 3 decimal places
def _kwh_to_mw(kwh):
    return round((kwh / 1000) * 4, 3)


<<<<<<< HEAD
# It seems the API can take max itemPerPage 200. We fetch max items per page as this is: (# types * 4 quaters * n hours) < 200
=======
# It seems the API can take max itemPerPage 200. We fetch x items per page as this is: x = (# types * 4 quaters * n hours) < 200
>>>>>>> ba01160b
# If the itemsPerPage is not a multiple of the types the API sometime skips a type, sometimes duplicates a type!
# The API does not include the last page number in the response, so we need to keep querying until we get an empty response
def call_api(target_datetime: datetime, forecast: bool = False):
    is_last_page = False
    pageNum = 1
    results = []

    itemsPerPage = max(
        [(len(NedType) * 4 * n) for n in range(1, 6) if (len(NedType) * 4 * n) < 200]
    )

    while not is_last_page:
        # API fetches full day of data, so we add 1 day to validfrom[before] to get todays data
        itemsPerPage = max(
            [
                (len(NedType) * 4 * n)
                for n in range(1, 6)
                if (len(NedType) * 4 * n) < 200
            ]
        )

        params = {
            "page": pageNum,
            "itemsPerPage": itemsPerPage,
            "point": NedPoint.NETHERLANDS.value,
            "type[]": [
                NedType.WIND.value,
                NedType.SOLAR.value,
                NedType.OTHER.value,
                NedType.FOSSILGASPOWER.value,
                NedType.FOSSILHARDCOAL.value,
                NedType.NUCLEAR.value,
                NedType.WASTEPOWER.value,
                NedType.BIOMASSPOWER.value,
                NedType.OTHERPOWER.value,
                NedType.WKKTOTAL.value,
                NedType.WINDOFFSHORE.value,
            ],
            "granularity": NedGranularity.FIFTEEN_MINUTES.value,
            "granularitytimezone": NedGranularityTimezone.UTC.value,
            "classification": NedClassification.FORECAST.value
            if forecast
            else NedClassification.MEASURED.value,
            "activity": NedActivity.PRODUCTION.value,
            "validfrom[before]": (
                target_datetime + timedelta(days=2 if forecast else 1)
            )
            .date()
            .isoformat(),
            "validfrom[after]": (target_datetime - timedelta(days=0 if forecast else 1))
            .date()
            .isoformat(),
        }

        headers = {"X-AUTH-TOKEN": get_token("NED_TOKEN"), "accept": "application/json"}
        response = requests.get(URL, params=params, headers=headers)
        if not response.ok:
            raise ParserException(
                parser="NED.py",
                message=f"Failed to fetch NED data: {response.status_code}, err: {response.text}",
            )
        results += response.json()
        pageNum += 1

        if response.json() == [] or pageNum > 30:
            is_last_page = True

    return results


def _get_entsoe_production_data(
    zone_key: ZoneKey,
    session: Session,
    target_datetime: datetime,
    logger: Logger,
) -> ProductionBreakdownList:
    # Add 2 days as ENTSOE fetches data from three days before target_datetime, where NED fetches for target_datetime and day before
    ENTSOE_raw_data = ENTSOE_query_production(
        ENTSOE_DOMAIN_MAPPINGS[zone_key],
        session,
        target_datetime=(target_datetime + timedelta(days=2)),
    )
    if ENTSOE_raw_data is None:
        raise ParserException(
            parser="NED.py",
            message="Failed to fetch ENTSOE data",
            zone_key=zone_key,
        )
    ENTSOE_parsed_data = ENTSOE_parse_production(
        ENTSOE_raw_data, zoneKey=zone_key, logger=logger
    )

    return ENTSOE_parsed_data


def combine_production_data(entsoe_data, ned_data, logger):
    non_matching_indices = set()

    # Allocate the productions from ENTSOE as NED.nl is missing all types except wind and solar 2017-2021
    # Before 2017, NED.nl is missing all types except wind
    for idx, ned_event in enumerate(ned_data.events):
        if ned_event.datetime >= datetime(2021, 1, 1, tzinfo=timezone.utc):
            continue  # Skip events after 2021, as NED has all types

        entsoe_events = [
            e for e in entsoe_data.events if e.datetime == ned_event.datetime
        ]

        if len(entsoe_events) == 0:
            non_matching_indices.add(idx)
            continue

        entsoe_event = entsoe_events[0]

        # NED solar and wind data available for 2017-2021 span
        for key in UNAVAILABLE_TYPES_BEFORE2021:
            attr = getattr(entsoe_event.production, key, None)
            if attr is not None:
                setattr(ned_event.production, key, attr)

        # Only NED wind data available before 2017
        if ned_event.datetime < datetime(2017, 1, 1, tzinfo=timezone.utc):
            for key in ADDITIONAL_UNAVAILABLE_TYPES_BEFORE2017:
                attr = getattr(entsoe_event.production, key, None)
                if attr is not None:
                    setattr(ned_event.production, key, attr)

        ned_event.source += "," + entsoe_event.source

    if len(non_matching_indices) > 0:
        logger.info(
            f"Failed to match {len(non_matching_indices)}  NED events with ENTSOE events"
        )
        ned_data.events = [
            event
            for idx, event in enumerate(ned_data.events)
            if idx not in non_matching_indices
        ]

    return ned_data


def format_data(
    json: Any, logger: Logger, forecast: bool = False
) -> ProductionBreakdownList:
    df = pd.DataFrame(json)
    df.drop(
        columns=[
            "id",
            "point",
            "classification",
            "activity",
            "granularity",
            "granularitytimezone",
            "emission",
            "emissionfactor",
            "capacity",
            "validto",
            "lastupdate",
        ],
        inplace=True,
    )

    df = df.groupby(by="validfrom")

    formatted_production_data = ProductionBreakdownList(logger)
    for _group_key, group_df in df:
        # Add lag to avoid using data that is not yet complete and remove "future" data
        if (
            datetime.fromisoformat(group_df["validfrom"].iloc[0])
            > (datetime.now(timezone.utc) - timedelta(hours=0.5))
            and not forecast
        ):
            continue
        data_dict = group_df.to_dict(orient="records")
        mix = ProductionMix()
        for data in data_dict:
            clean_type = int(data["type"].split("/")[-1])
            if clean_type in TYPE_MAPPING:
                mix.add_value(TYPE_MAPPING[clean_type], _kwh_to_mw(data["volume"]))

            else:
                logger.warning(f"Unknown type: {clean_type}")

        formatted_production_data.append(
            zoneKey=ZoneKey("NL"),
            datetime=group_df["validfrom"].iloc[0],
            production=mix,
            source="ned.nl",
            sourceType=EventSourceType.forecasted
            if forecast
            else EventSourceType.measured,
        )

    return formatted_production_data


@refetch_frequency(timedelta(hours=24))
def fetch_production(
    zone_key: ZoneKey = ZoneKey("NL"),
    session: Session | None = None,
    target_datetime: datetime | None = None,
    logger: Logger = getLogger(__name__),
) -> list:
    session = session or Session()
    target_datetime = target_datetime or datetime.now(timezone.utc)

    json_data = call_api(target_datetime)
    NED_data = format_data(json_data, logger)

    all_dates = [item.get("datetime") for item in NED_data.to_list()]

    if all(date > datetime(2021, 1, 1, tzinfo=timezone.utc) for date in all_dates):
        return NED_data.to_list()

    else:
        ENTSOE_data = _get_entsoe_production_data(
            zone_key, session, target_datetime, logger
        )

        combined_data = combine_production_data(ENTSOE_data, NED_data, logger)
        return combined_data.to_list()


def fetch_production_forecast(
    zone_key: ZoneKey = ZoneKey("NL"),
    session: Session | None = None,
    target_datetime: datetime | None = None,
    logger: Logger = getLogger(__name__),
) -> list:
    session = session or Session()
    target_datetime = target_datetime or datetime.now(timezone.utc)
    json_data = call_api(target_datetime, forecast=True)
    NED_data = format_data(json_data, logger, forecast=True)

    return NED_data.to_list()<|MERGE_RESOLUTION|>--- conflicted
+++ resolved
@@ -100,11 +100,8 @@
     return round((kwh / 1000) * 4, 3)
 
 
-<<<<<<< HEAD
-# It seems the API can take max itemPerPage 200. We fetch max items per page as this is: (# types * 4 quaters * n hours) < 200
-=======
+
 # It seems the API can take max itemPerPage 200. We fetch x items per page as this is: x = (# types * 4 quaters * n hours) < 200
->>>>>>> ba01160b
 # If the itemsPerPage is not a multiple of the types the API sometime skips a type, sometimes duplicates a type!
 # The API does not include the last page number in the response, so we need to keep querying until we get an empty response
 def call_api(target_datetime: datetime, forecast: bool = False):
