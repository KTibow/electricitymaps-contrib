--- conflicted
+++ resolved
@@ -19,13 +19,10 @@
   - postronium
   - Kikof2
   - KabelWlan
-<<<<<<< HEAD
   - amv213
-=======
 country: CH
 delays:
   production: 7
->>>>>>> fbcce3e2
 disclaimer: Data for the electricity consumption and generation mix is based on estimates
   stemming from different data sources. As such, it may diverge from aggregated public
   statistics of the Swiss Federal Office for Energy.
